# Contributing to winnow
Thanks for wanting to contribute! There are many ways to contribute and we
appreciate any level you're willing to do.

## Feature Requests

Need some new functionality to help? You can let us know by opening an
[issue][new issue]. It's helpful to look through [all issues][all issues] in
case it's already being talked about.

## Bug Reports

Please let us know about what problems you run into, whether in behavior or
<<<<<<< HEAD
ergonomics of API. You can do this by opening an [issue][new issue]. It's
helpful to look through [all issues][all issues] in case its already being
=======
ergonomics of API.  You can do this by opening an [issue][new issue]. It's
helpful to look through [all issues][all issues] in case it's already being
>>>>>>> e7835599
talked about.

## Pull Requests

Looking for an idea? Check our [issues][issues]. If the issue looks open ended,
it is probably best to post on the issue how you are thinking of resolving the
issue so you can get feedback early in the process. We want you to be
successful and it can be discouraging to find out a lot of re-work is needed.

Already have an idea? It might be good to first [create an issue][new issue]
to propose it so we can make sure we are aligned and lower the risk of having
to re-work some of it and the discouragement that goes along with that.

### `Parser`s

Design guidelines
- Generally grammar-level `Parser`s are free-functions and output/error
  conversion are inherent functions on `Parser`.  `Parser::verify` is an
  example of some nuance as the logic is coupled to the `Parser` its applied
  to.
- `Parser`s that directly process tokens must support complete vs streaming
  parsing.
- `Parser`s that work with slices have `take` in their name.
- When taking slices or repeatedly calling a `Parser`, control the number of
  times with a range, rather than hard coding it with the range in the name.
- Where possible, write `Parser`s in a straight-forward manner, reusing other
  `Parser`s, so they may serve as examples for the user.

### Process

As a heads up, we'll be running your PR through the following gauntlet:
- warnings turned to compile errors
- `cargo test`
- `rustfmt`
- `clippy`
- `rustdoc`
- [`committed`](https://github.com/crate-ci/committed) as we use [Conventional](https://www.conventionalcommits.org) commit style
- [`typos`](https://github.com/crate-ci/typos) to check spelling

Not everything can be checked automatically though.

We request that the commit history gets cleaned up.

We ask that commits are atomic, meaning they are complete and have a single responsibility.
A complete commit should build, pass tests, update documentation and tests, and not have dead code.

PRs should tell a cohesive story, with refactor and test commits that keep the
fix or feature commits simple and clear.

Specifically, we would encourage
- File renames be isolated into their own commit
- Add tests in a commit before their feature or fix, showing the current behavior (i.e. they should pass).
  The diff for the feature/fix commit will then show how the behavior changed,
  making the commit's intent clearer to reviewers and the community, and showing people that the
  test is verifying the expected state.
  - e.g. [clap#5520](https://github.com/clap-rs/clap/pull/5520)

Note that we are talking about ideals.
We understand having a clean history requires more advanced git skills;
feel free to ask us for help!
We might even suggest where it would work to be lax.
We also understand that editing some early commits may cause a lot of churn
with merge conflicts which can make it not worth editing all of the history.

For code organization, we recommend
- Grouping `impl` blocks next to their type (or trait)
- Grouping private items after the `pub` item that uses them.
  - The intent is to help people quickly find the "relevant" details, allowing them to "dig deeper" as needed.  Or put another way, the `pub` items serve as a table-of-contents.
  - The exact order is fuzzy; do what makes sense

## Releasing

Pre-requisites
- Running `cargo login`
- A member of `winnow-rs:Maintainers`
- Push permission to the repo
- [`cargo-release`](https://github.com/crate-ci/cargo-release/)

When we're ready to release, a project owner should do the following
1. Update the changelog (see `cargo release changes` for ideas)
2. Determine what the next version is, according to semver
3. Run [`cargo release -x <level>`](https://github.com/crate-ci/cargo-release)

[issues]: https://github.com/winnow-rs/winnow/issues
[new issue]: https://github.com/winnow-rs/winnow/issues/new
[all issues]: https://github.com/winnow-rs/winnow/issues?utf8=%E2%9C%93&q=is%3Aissue<|MERGE_RESOLUTION|>--- conflicted
+++ resolved
@@ -11,13 +11,8 @@
 ## Bug Reports
 
 Please let us know about what problems you run into, whether in behavior or
-<<<<<<< HEAD
-ergonomics of API. You can do this by opening an [issue][new issue]. It's
-helpful to look through [all issues][all issues] in case its already being
-=======
 ergonomics of API.  You can do this by opening an [issue][new issue]. It's
 helpful to look through [all issues][all issues] in case it's already being
->>>>>>> e7835599
 talked about.
 
 ## Pull Requests
