# Contributing to winnow
Thanks for wanting to contribute! There are many ways to contribute and we
appreciate any level you're willing to do.

## Feature Requests

Need some new functionality to help? You can let us know by opening an
[issue][new issue]. It's helpful to look through [all issues][all issues] in
case its already being talked about.

## Bug Reports

Please let us know about what problems you run into, whether in behavior or
ergonomics of API. You can do this by opening an [issue][new issue]. It's
helpful to look through [all issues][all issues] in case its already being
talked about.

## Pull Requests

Looking for an idea? Check our [issues][issues]. If it's look more open ended,
it is probably best to post on the issue how you are thinking of resolving the
issue so you can get feedback early in the process. We want you to be
successful and it can be discouraging to find out a lot of re-work is needed.

Already have an idea? It might be good to first [create an issue][new issue]
to propose it so we can make sure we are aligned and lower the risk of having
to re-work some of it and the discouragement that goes along with that.

### Combinators

Design guidelines
- Generally grammar-level combinators are free-functions and output/error
  conversion are inherent functions on `Parser`.  `Parser::verify` is an
  example of some nuance as the logic is coupled to the `Parser` its applied
  to.
- Combinators that directly process tokens must support complete vs streaming
  parsing.
- Combinators that process `0..` tokens have a `0` suffix, `1..` tokens have a
  `1` suffix, and ranged parsers have a `_m_n` suffix.

### Process

<<<<<<< HEAD
When you first post a PR, we request that the the commit history get cleaned
up. We recommend avoiding this during the PR to make it easier to review how
feedback was handled. Once the commit is ready, we'll ask you to clean up the
commit history. Once you let us know this is done, we can move forward with
merging! If you are uncomfortable with these parts of git, let us know and we
can help.

For commit messages, we use [Conventional](https://www.conventionalcommits.org)
style. If you already wrote your commits and don't feel comfortable changing
them, don't worry and go ahead and create your PR. We'll work with you on the
best route forward. You can check your branch locally with
[`committed`](https://github.com/crate-ci/committed).

=======
>>>>>>> 266ead1e
As a heads up, we'll be running your PR through the following gauntlet:
- warnings turned to compile errors
- `cargo test`
- `rustfmt`
- `clippy`
- `rustdoc`
- [`committed`](https://github.com/crate-ci/committed) as we use [Conventional](https://www.conventionalcommits.org) commit style
- [`typos`](https://github.com/crate-ci/typos) to check spelling

Not everything can be checked automatically though.

We request that the commit history gets cleaned up.
We ask that commits are atomic, meaning they are complete and have a single responsibility.
PRs should tell a cohesive story, with test and refactor commits that keep the
fix or feature commits simple and clear.

Specifically, we would encouage
- File renames be isolated into their own commit
- Add tests in a commit before their feature or fix, showing the current behavior.
  The diff for the feature/fix commit will then show how the behavior changed,
  making it clearer to reviewrs and the community and showing people that the
  test is verifying the expected state.
  - e.g. [clap#5520](https://github.com/clap-rs/clap/pull/5520)

Note that we are talking about ideals.
We understand having a clean history requires more advanced git skills;
feel free to ask us for help!
We might even suggest where it would work to be lax.
We also understand that editing some early commits may cause a lot of churn
with merge conflicts which can make it not worth editing all of the history.

For code organization, we recommend
- Grouping `impl` blocks next to their type (or trait)
- Grouping private items after the `pub` item that uses them.
  - The intent is to help people quickly find the "relevant" details, allowing them to "dig deeper" as needed.  Or put another way, the `pub` items serve as a table-of-contents.
  - The exact order is fuzzy; do what makes sense

## Releasing

Pre-requisites
- Running `cargo login`
- A member of `winnow-rs:Maintainers`
- Push permission to the repo
- [`cargo-release`](https://github.com/crate-ci/cargo-release/)

When we're ready to release, a project owner should do the following
1. Update the changelog (see `cargo release changes` for ideas)
2. Determine what the next version is, according to semver
3. Run [`cargo release -x <level>`](https://github.com/crate-ci/cargo-release)

[issues]: https://github.com/winnow-rs/winnow/issues
[new issue]: https://github.com/winnow-rs/winnow/issues/new
[all issues]: https://github.com/winnow-rs/winnow/issues?utf8=%E2%9C%93&q=is%3Aissue<|MERGE_RESOLUTION|>--- conflicted
+++ resolved
@@ -40,22 +40,6 @@
 
 ### Process
 
-<<<<<<< HEAD
-When you first post a PR, we request that the the commit history get cleaned
-up. We recommend avoiding this during the PR to make it easier to review how
-feedback was handled. Once the commit is ready, we'll ask you to clean up the
-commit history. Once you let us know this is done, we can move forward with
-merging! If you are uncomfortable with these parts of git, let us know and we
-can help.
-
-For commit messages, we use [Conventional](https://www.conventionalcommits.org)
-style. If you already wrote your commits and don't feel comfortable changing
-them, don't worry and go ahead and create your PR. We'll work with you on the
-best route forward. You can check your branch locally with
-[`committed`](https://github.com/crate-ci/committed).
-
-=======
->>>>>>> 266ead1e
 As a heads up, we'll be running your PR through the following gauntlet:
 - warnings turned to compile errors
 - `cargo test`
