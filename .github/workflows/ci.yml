--- conflicted
+++ resolved
@@ -24,11 +24,7 @@
     permissions:
       contents: none
     name: CI
-<<<<<<< HEAD
-    needs: [test, miri, msrv, lockfile, docs, rustfmt, clippy]
-=======
-    needs: [test, msrv, lockfile, docs, rustfmt, clippy, minimal-versions]
->>>>>>> 266ead1e
+    needs: [test, miri, msrv, lockfile, docs, rustfmt, clippy, minimal-versions]
     runs-on: ubuntu-latest
     if: "always()"
     steps:
