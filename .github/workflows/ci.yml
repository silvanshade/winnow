--- conflicted
+++ resolved
@@ -47,15 +47,11 @@
       with:
         toolchain: ${{ matrix.rust }}
     - uses: Swatinem/rust-cache@v2
+    - uses: taiki-e/install-action@cargo-hack
     - name: Build
       run: cargo test --workspace --no-run
-<<<<<<< HEAD
-    - name: Default features
-      run: cargo test --workspace
-    - name: All features
-      run: cargo test --workspace --all-features
-    - name: No-default features
-      run: cargo test --workspace --no-default-features
+    - name: Test
+      run: cargo hack test --each-feature --skip debug --workspace
   miri:
     name: Miri
     runs-on: ubuntu-latest
@@ -74,10 +70,6 @@
     # all-features is `debug` which is extremely slow
     - name: Default features
       run: cargo miri test --workspace
-=======
-    - name: Test
-      run: cargo hack test --each-feature --workspace
->>>>>>> 97755b3c
   msrv:
     name: "Check MSRV"
     runs-on: ubuntu-latest
