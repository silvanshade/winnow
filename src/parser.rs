//! Basic types to build the parsers

use self::Needed::*;
use crate::combinator::*;
#[cfg(feature = "std")]
use crate::error::DbgErr;
use crate::error::{self, Context, ContextError, ErrorKind, ParseError};
use crate::input::InputIsStreaming;
use crate::input::*;
use crate::lib::std::fmt;
use crate::lib::std::ops::RangeFrom;
use core::num::NonZeroUsize;

/// Holds the result of parsing functions
///
/// It depends on the input type `I`, the output type `O`, and the error type `E`
/// (by default `(I, nom8::ErrorKind)`)
///
/// The `Ok` side is a pair containing the remainder of the input (the part of the data that
/// was not parsed) and the produced value. The `Err` side contains an instance of `nom8::Err`.
///
/// Outside of the parsing code, you can use the [`FinishIResult::finish`] method to convert
/// it to a more common result type
pub type IResult<I, O, E = error::Error<I>> = Result<(I, O), Err<E>>;

/// Extension trait to convert a parser's [`IResult`] to a more manageable type
pub trait FinishIResult<I, O, E> {
  /// Converts the parser's [`IResult`] to a type that is more consumable by callers.
  ///
  /// Errors if the parser is not at the [end of input][crate::combinator::eof].  See
  /// [`FinishIResult::finish_err`] if the remaining input is needed.
  ///
  /// # Panic
  ///
  /// If the result is `Err(Err::Incomplete(_))`, this method will panic.
  /// - "complete" parsers: It will not be an issue, `Incomplete` is never used
  /// - "streaming" parsers: `Incomplete` will be returned if there's not enough data
  /// for the parser to decide, and you should gather more data before parsing again.
  /// Once the parser returns either `Ok(_)`, `Err(Err::Error(_))` or `Err(Err::Failure(_))`,
  /// you can get out of the parsing loop and call `finish_err()` on the parser's result
  fn finish(self) -> Result<O, E>;

  /// Converts the parser's [`IResult`] to a type that is more consumable by errors.
  ///
  ///  It keeps the same `Ok` branch, and merges `Err::Error` and `Err::Failure` into the `Err`
  ///  side.
  ///
  /// # Panic
  ///
  /// If the result is `Err(Err::Incomplete(_))`, this method will panic as [`Err::Incomplete`]
  /// should only be set when the input is [`InputIsStreaming<false>`] which this isn't implemented
  /// for.
  fn finish_err(self) -> Result<(I, O), E>;
}

impl<I, O, E> FinishIResult<I, O, E> for IResult<I, O, E>
where
  I: crate::input::InputLength,
  I: crate::input::IntoOutput,
  // Force users to deal with `Incomplete` when `InputIsStreaming<true>`
  I: InputIsStreaming<false>,
  I: Clone,
  E: crate::error::ParseError<I>,
{
  fn finish(self) -> Result<O, E> {
    let (i, o) = self.finish_err()?;
    crate::combinator::eof(i).finish_err()?;
    Ok(o)
  }

  fn finish_err(self) -> Result<(I, O), E> {
    match self {
      Ok(res) => Ok(res),
      Err(Err::Error(e)) | Err(Err::Failure(e)) => Err(e),
      Err(Err::Incomplete(_)) => {
        panic!("`InputIsStreaming<false>` conflicts with `Err(Err::Incomplete(_))`")
      }
    }
  }
}

#[doc(hidden)]
#[deprecated(
  since = "8.0.0",
  note = "Replaced with `FinishIResult` which is available via `nom8::prelude`"
)]
pub trait Finish<I, O, E> {
  #[deprecated(
    since = "8.0.0",
    note = "Replaced with `FinishIResult::finish_err` which is available via `nom8::prelude`"
  )]
  fn finish(self) -> Result<(I, O), E>;
}

#[allow(deprecated)]
impl<I, O, E> Finish<I, O, E> for IResult<I, O, E> {
  fn finish(self) -> Result<(I, O), E> {
    match self {
      Ok(res) => Ok(res),
      Err(Err::Error(e)) | Err(Err::Failure(e)) => Err(e),
      Err(Err::Incomplete(_)) => {
        panic!("Cannot call `finish()` on `Err(Err::Incomplete(_))`: this result means that the parser does not have enough data to decide, you should gather more data and try to reapply  the parser instead")
      }
    }
  }
}

/// Convert an `Input` into an appropriate `Output` type
pub trait IntoOutputIResult<I, O, E> {
  /// Convert an `Input` into an appropriate `Output` type
  fn into_output(self) -> IResult<I, O, E>;
}

impl<I, E> IntoOutputIResult<I, <I as crate::input::IntoOutput>::Output, E> for IResult<I, I, E>
where
  I: crate::input::IntoOutput,
{
  fn into_output(self) -> IResult<I, <I as crate::input::IntoOutput>::Output, E> {
    self.map(|(i, o)| (i, o.into_output()))
  }
}

/// Contains information on needed data if a parser returned `Incomplete`
///
/// **Note:** This is only possible for `Input` types that implement [`InputIsStreaming<true>`],
/// like [`Streaming`][crate::input::Streaming].
#[derive(Debug, PartialEq, Eq, Clone, Copy)]
#[cfg_attr(nightly, warn(rustdoc::missing_doc_code_examples))]
pub enum Needed {
  /// Needs more data, but we do not know how much
  Unknown,
  /// Contains the required data size in bytes
  Size(NonZeroUsize),
}

impl Needed {
  /// Creates `Needed` instance, returns `Needed::Unknown` if the argument is zero
  pub fn new(s: usize) -> Self {
    match NonZeroUsize::new(s) {
      Some(sz) => Needed::Size(sz),
      None => Needed::Unknown,
    }
  }

  /// Indicates if we know how many bytes we need
  pub fn is_known(&self) -> bool {
    *self != Unknown
  }

  /// Maps a `Needed` to `Needed` by applying a function to a contained `Size` value.
  #[inline]
  pub fn map<F: Fn(NonZeroUsize) -> usize>(self, f: F) -> Needed {
    match self {
      Unknown => Unknown,
      Size(n) => Needed::new(f(n)),
    }
  }
}

/// The `Err` enum indicates the parser was not successful
///
/// It has three cases:
///
/// * `Incomplete` indicates that more data is needed to decide. The [`Needed`] enum
/// can contain how many additional bytes are necessary. If you are sure your parser
/// is working on full data, you can wrap your parser with the `complete` combinator
/// to transform that case in `Error`
/// * `Error` means some parser did not succeed, but another one might (as an example,
/// when testing different branches of an `alt` combinator)
/// * `Failure` indicates an unrecoverable error. As an example, if you recognize a prefix
/// to decide on the next parser to apply, and that parser fails, you know there's no need
/// to try other parsers, you were already in the right branch, so the data is invalid
///
#[derive(Debug, Clone, PartialEq)]
#[cfg_attr(nightly, warn(rustdoc::missing_doc_code_examples))]
pub enum Err<E> {
  /// There was not enough data
  ///
  /// This must only be set when the `Input` is [`InputIsStreaming<true>`], like with
  /// [`Streaming`][crate::input::Streaming]
  ///
  /// Convert this into an `Error` with [`Parser::complete`][Parser::complete]
  Incomplete(Needed),
  /// The parser had an error (recoverable)
  Error(E),
  /// The parser had an unrecoverable error: we got to the right
  /// branch and we know other branches won't work, so backtrack
  /// as fast as possible
  Failure(E),
}

impl<E> Err<E> {
  /// Tests if the result is Incomplete
  pub fn is_incomplete(&self) -> bool {
    if let Err::Incomplete(_) = self {
      true
    } else {
      false
    }
  }

  /// Applies the given function to the inner error
  pub fn map<E2, F>(self, f: F) -> Err<E2>
  where
    F: FnOnce(E) -> E2,
  {
    match self {
      Err::Incomplete(n) => Err::Incomplete(n),
      Err::Failure(t) => Err::Failure(f(t)),
      Err::Error(t) => Err::Error(f(t)),
    }
  }

  /// Automatically converts between errors if the underlying type supports it
  pub fn convert<F>(e: Err<F>) -> Self
  where
    E: From<F>,
  {
    e.map(crate::lib::std::convert::Into::into)
  }
}

impl<T> Err<(T, ErrorKind)> {
  /// Maps `Err<(T, ErrorKind)>` to `Err<(U, ErrorKind)>` with the given `F: T -> U`
  pub fn map_input<U, F>(self, f: F) -> Err<(U, ErrorKind)>
  where
    F: FnOnce(T) -> U,
  {
    match self {
      Err::Incomplete(n) => Err::Incomplete(n),
      Err::Failure((input, k)) => Err::Failure((f(input), k)),
      Err::Error((input, k)) => Err::Error((f(input), k)),
    }
  }
}

impl<T> Err<error::Error<T>> {
  /// Maps `Err<error::Error<T>>` to `Err<error::Error<U>>` with the given `F: T -> U`
  pub fn map_input<U, F>(self, f: F) -> Err<error::Error<U>>
  where
    F: FnOnce(T) -> U,
  {
    match self {
      Err::Incomplete(n) => Err::Incomplete(n),
      Err::Failure(error::Error { input, code }) => Err::Failure(error::Error {
        input: f(input),
        code,
      }),
      Err::Error(error::Error { input, code }) => Err::Error(error::Error {
        input: f(input),
        code,
      }),
    }
  }
}

#[cfg(feature = "alloc")]
use crate::lib::std::{borrow::ToOwned, string::String, vec::Vec};
impl Err<(&[u8], ErrorKind)> {
  /// Obtaining ownership
  #[cfg(feature = "alloc")]
  pub fn to_owned(self) -> Err<(Vec<u8>, ErrorKind)> {
    self.map_input(ToOwned::to_owned)
  }
}

impl Err<(&str, ErrorKind)> {
  /// Obtaining ownership
  #[cfg(feature = "alloc")]
  pub fn to_owned(self) -> Err<(String, ErrorKind)> {
    self.map_input(ToOwned::to_owned)
  }
}

impl Err<error::Error<&[u8]>> {
  /// Obtaining ownership
  #[cfg(feature = "alloc")]
  pub fn to_owned(self) -> Err<error::Error<Vec<u8>>> {
    self.map_input(ToOwned::to_owned)
  }
}

impl Err<error::Error<&str>> {
  /// Obtaining ownership
  #[cfg(feature = "alloc")]
  pub fn to_owned(self) -> Err<error::Error<String>> {
    self.map_input(ToOwned::to_owned)
  }
}

impl<E: Eq> Eq for Err<E> {}

impl<E> fmt::Display for Err<E>
where
  E: fmt::Debug,
{
  fn fmt(&self, f: &mut fmt::Formatter<'_>) -> fmt::Result {
    match self {
      Err::Incomplete(Needed::Size(u)) => write!(f, "Parsing requires {} bytes/chars", u),
      Err::Incomplete(Needed::Unknown) => write!(f, "Parsing requires more data"),
      Err::Failure(c) => write!(f, "Parsing Failure: {:?}", c),
      Err::Error(c) => write!(f, "Parsing Error: {:?}", c),
    }
  }
}

#[cfg(feature = "std")]
use std::error::Error;

#[cfg(feature = "std")]
impl<E> Error for Err<E>
where
  E: fmt::Debug,
{
  fn source(&self) -> Option<&(dyn Error + 'static)> {
    None // no underlying error
  }
}

/// All nom parsers implement this trait
///
/// The simplest way to implement a `Parser` is with a function
/// ```rust
/// use nom8::prelude::*;
///
/// fn success(input: &str) -> IResult<&str, ()> {
///     let output = ();
///     Ok((input, output))
/// }
///
/// let (input, output) = success.parse("Hello").unwrap();
/// assert_eq!(input, "Hello");  // We didn't consume any input
/// ```
///
/// which can be made stateful by returning a function
/// ```rust
/// use nom8::prelude::*;
///
/// fn success<O: Clone>(output: O) -> impl FnMut(&str) -> IResult<&str, O> {
///     move |input: &str| {
///         let output = output.clone();
///         Ok((input, output))
///     }
/// }
///
/// let (input, output) = success("World").parse("Hello").unwrap();
/// assert_eq!(input, "Hello");  // We didn't consume any input
/// assert_eq!(output, "World");
/// ```
///
/// Additionally, some basic types implement `Parser` as well, including
<<<<<<< HEAD
/// - `char`, see [`nom8::character::char`][crate::character::char]
/// - `u8`, see [`nom8::character::char`][crate::bytes::one_of]
/// - `&[u8]` and `&str`, see [`nom8::character::char`][crate::bytes::tag]
=======
/// - `u8` and `char`, see [`nom::character::char`][crate::bytes::one_of]
/// - `&[u8]` and `&str`, see [`nom::character::char`][crate::bytes::tag]
>>>>>>> fb3a8a11
pub trait Parser<I, O, E> {
  /// A parser takes in input type, and returns a `Result` containing
  /// either the remaining input and the output value, or an error
  fn parse(&mut self, input: I) -> IResult<I, O, E>;

  /// Treat `&mut Self` as a parser
  ///
  /// This helps when needing to move a `Parser` when all you have is a `&mut Parser`.
  ///
  /// # Example
  ///
  /// Because parsers are `FnMut`, they can be called multiple times.  This prevents moving `f`
  /// into [`length_data`][crate::multi::length_data] and `g` into
  /// [`complete`][Parser::complete]:
  /// ```rust,compile_fail
  /// # use nom8::prelude::*;
  /// # use nom8::IResult;
  /// # use nom8::Parser;
  /// # use nom8::error::ParseError;
  /// # use nom8::multi::length_data;
  /// pub fn length_value<'i, O, E: ParseError<&'i [u8]>>(
  ///     mut f: impl Parser<&'i [u8], usize, E>,
  ///     mut g: impl Parser<&'i [u8], O, E>
  /// ) -> impl FnMut(&'i [u8]) -> IResult<&'i [u8], O, E> {
  ///   move |i: &'i [u8]| {
  ///     let (i, data) = length_data(f).parse(i)?;
  ///     let (_, o) = g.complete().parse(data)?;
  ///     Ok((i, o))
  ///   }
  /// }
  /// ```
  ///
  /// By adding `by_ref`, we can make this work:
  /// ```rust
  /// # use nom8::prelude::*;
  /// # use nom8::IResult;
  /// # use nom8::Parser;
  /// # use nom8::error::ParseError;
  /// # use nom8::multi::length_data;
  /// pub fn length_value<'i, O, E: ParseError<&'i [u8]>>(
  ///     mut f: impl Parser<&'i [u8], usize, E>,
  ///     mut g: impl Parser<&'i [u8], O, E>
  /// ) -> impl FnMut(&'i [u8]) -> IResult<&'i [u8], O, E> {
  ///   move |i: &'i [u8]| {
  ///     let (i, data) = length_data(f.by_ref()).parse(i)?;
  ///     let (_, o) = g.by_ref().complete().parse(data)?;
  ///     Ok((i, o))
  ///   }
  /// }
  /// ```
  fn by_ref(&mut self) -> ByRef<Self>
  where
    Self: core::marker::Sized,
  {
    ByRef::new(self)
  }
  /// Returns the provided value if the child parser succeeds.
  ///
  /// # Example
  ///
  /// ```rust
  /// # use nom8::{Err,error::ErrorKind, IResult, Parser};
  /// use nom8::character::alpha1;
  /// # fn main() {
  ///
  /// let mut parser = alpha1.value(1234);
  ///
  /// assert_eq!(parser.parse("abcd"), Ok(("", 1234)));
  /// assert_eq!(parser.parse("123abcd;"), Err(Err::Error(("123abcd;", ErrorKind::Alpha))));
  /// # }
  /// ```
  fn value<O2>(self, val: O2) -> Value<Self, O, O2>
  where
    Self: core::marker::Sized,
    O2: Clone,
  {
    Value::new(self, val)
  }

  /// Convert the parser's output to another type using [`std::convert::From`]
  ///
  /// # Example
  ///
  /// ```rust
  /// # use nom8::IResult;
  /// # use nom8::Parser;
  /// use nom8::character::alpha1;
  /// # fn main() {
  ///
  ///  fn parser1(i: &str) -> IResult<&str, &str> {
  ///    alpha1(i)
  ///  }
  ///
  ///  let mut parser2 = parser1.output_into();
  ///
  /// // the parser converts the &str output of the child parser into a Vec<u8>
  /// let bytes: IResult<&str, Vec<u8>> = parser2.parse("abcd");
  /// assert_eq!(bytes, Ok(("", vec![97, 98, 99, 100])));
  /// # }
  /// ```
  fn output_into<O2: From<O>>(self) -> OutputInto<Self, O, O2>
  where
    Self: core::marker::Sized,
  {
    OutputInto::new(self)
  }

  /// If the child parser was successful, return the consumed input as produced value.
  ///
  /// # Example
  ///
  /// ```rust
<<<<<<< HEAD
  /// # use nom8::{Err,error::ErrorKind, IResult, Parser};
  /// use nom8::character::{char, alpha1};
  /// use nom8::sequence::separated_pair;
=======
  /// # use nom::{Err,error::ErrorKind, IResult, Parser};
  /// use nom::character::{alpha1};
  /// use nom::sequence::separated_pair;
>>>>>>> fb3a8a11
  /// # fn main() {
  ///
  /// let mut parser = separated_pair(alpha1, ',', alpha1).recognize();
  ///
  /// assert_eq!(parser.parse("abcd,efgh"), Ok(("", "abcd,efgh")));
  /// assert_eq!(parser.parse("abcd;"),Err(Err::Error((";", ErrorKind::OneOf))));
  /// # }
  /// ```
  fn recognize(self) -> Recognize<Self, O>
  where
    Self: core::marker::Sized,
  {
    Recognize::new(self)
  }

  /// if the child parser was successful, return the consumed input with the output
  /// as a tuple. Functions similarly to [recognize](fn.recognize.html) except it
  /// returns the parser output as well.
  ///
  /// This can be useful especially in cases where the output is not the same type
  /// as the input, or the input is a user defined type.
  ///
  /// Returned tuple is of the format `(produced output, consumed input)`.
  ///
  /// # Example
  ///
  /// ```rust
<<<<<<< HEAD
  /// # use nom8::prelude::*;
  /// # use nom8::{Err,error::ErrorKind, IResult};
  /// use nom8::character::{char, alpha1};
  /// use nom8::bytes::tag;
  /// use nom8::sequence::separated_pair;
=======
  /// # use nom::prelude::*;
  /// # use nom::{Err,error::ErrorKind, IResult};
  /// use nom::character::{alpha1};
  /// use nom::bytes::tag;
  /// use nom::sequence::separated_pair;
>>>>>>> fb3a8a11
  ///
  /// fn inner_parser(input: &str) -> IResult<&str, bool> {
  ///     tag("1234").value(true).parse(input)
  /// }
  ///
  /// # fn main() {
  ///
  /// let mut consumed_parser = separated_pair(alpha1, ',', alpha1).value(true).with_recognized();
  ///
  /// assert_eq!(consumed_parser.parse("abcd,efgh1"), Ok(("1", (true, "abcd,efgh"))));
  /// assert_eq!(consumed_parser.parse("abcd;"),Err(Err::Error((";", ErrorKind::OneOf))));
  ///
  /// // the second output (representing the consumed input)
  /// // should be the same as that of the `recognize` parser.
  /// let mut recognize_parser = inner_parser.recognize();
  /// let mut consumed_parser = inner_parser.with_recognized().map(|(output, consumed)| consumed);
  ///
  /// assert_eq!(recognize_parser.parse("1234"), consumed_parser.parse("1234"));
  /// assert_eq!(recognize_parser.parse("abcd"), consumed_parser.parse("abcd"));
  /// # }
  /// ```
  fn with_recognized(self) -> WithRecognized<Self, O>
  where
    Self: core::marker::Sized,
  {
    WithRecognized::new(self)
  }

  /// If the child parser was successful, return the location of the consumed input as produced value.
  ///
  /// # Example
  ///
  /// ```rust
  /// # use nom::prelude::*;
  /// # use nom::{Err,error::ErrorKind, IResult, Parser, input::Slice};
  /// use nom::input::Located;
  /// use nom::character::alpha1;
  /// use nom::sequence::separated_pair;
  ///
  /// let mut parser = separated_pair(alpha1.span(), ',', alpha1.span());
  ///
  /// assert_eq!(parser.parse(Located::new("abcd,efgh")).finish(), Ok((0..4, 5..9)));
  /// assert_eq!(parser.parse(Located::new("abcd;")),Err(Err::Error((Located::new("abcd;").slice(4..), ErrorKind::OneOf))));
  /// ```
  fn span(self) -> Span<Self, O>
  where
    Self: core::marker::Sized,
    I: Location + Clone,
  {
    Span::new(self)
  }

  /// if the child parser was successful, return the location of consumed input with the output
  /// as a tuple. Functions similarly to [Parser::span] except it
  /// returns the parser output as well.
  ///
  /// This can be useful especially in cases where the output is not the same type
  /// as the input, or the input is a user defined type.
  ///
  /// Returned tuple is of the format `(produced output, consumed input)`.
  ///
  /// # Example
  ///
  /// ```rust
  /// # use nom::prelude::*;
  /// # use nom::{Err,error::ErrorKind, IResult, input::Slice};
  /// use nom::input::Located;
  /// use nom::character::alpha1;
  /// use nom::bytes::tag;
  /// use nom::sequence::separated_pair;
  ///
  /// fn inner_parser(input: Located<&str>) -> IResult<Located<&str>, bool> {
  ///     tag("1234").value(true).parse(input)
  /// }
  ///
  /// # fn main() {
  ///
  /// let mut consumed_parser = separated_pair(alpha1.value(1).with_span(), ',', alpha1.value(2).with_span());
  ///
  /// assert_eq!(consumed_parser.parse(Located::new("abcd,efgh")).finish(), Ok(((1, 0..4), (2, 5..9))));
  /// assert_eq!(consumed_parser.parse(Located::new("abcd;")),Err(Err::Error((Located::new("abcd;").slice(4..), ErrorKind::OneOf))));
  ///
  /// // the second output (representing the consumed input)
  /// // should be the same as that of the `span` parser.
  /// let mut recognize_parser = inner_parser.span();
  /// let mut consumed_parser = inner_parser.with_span().map(|(output, consumed)| consumed);
  ///
  /// assert_eq!(recognize_parser.parse(Located::new("1234")), consumed_parser.parse(Located::new("1234")));
  /// assert_eq!(recognize_parser.parse(Located::new("abcd")), consumed_parser.parse(Located::new("abcd")));
  /// # }
  /// ```
  fn with_span(self) -> WithSpan<Self, O>
  where
    Self: core::marker::Sized,
    I: Location + Clone,
  {
    WithSpan::new(self)
  }

  /// Maps a function over the result of a parser
  ///
  /// # Example
  ///
  /// ```rust
  /// use nom8::{Err,error::ErrorKind, IResult,Parser};
  /// use nom8::character::digit1;
  /// # fn main() {
  ///
  /// let mut parser = digit1.map(|s: &str| s.len());
  ///
  /// // the parser will count how many characters were returned by digit1
  /// assert_eq!(parser.parse("123456"), Ok(("", 6)));
  ///
  /// // this will fail if digit1 fails
  /// assert_eq!(parser.parse("abc"), Err(Err::Error(("abc", ErrorKind::Digit))));
  /// # }
  /// ```
  fn map<G, O2>(self, g: G) -> Map<Self, G, O>
  where
    G: Fn(O) -> O2,
    Self: core::marker::Sized,
  {
    Map::new(self, g)
  }

  /// Applies a function returning a `Result` over the result of a parser.
  ///
  /// # Example
  ///
  /// ```rust
  /// # use nom8::{Err,error::ErrorKind, IResult, Parser};
  /// use nom8::character::digit1;
  /// # fn main() {
  ///
  /// let mut parse = digit1.map_res(|s: &str| s.parse::<u8>());
  ///
  /// // the parser will convert the result of digit1 to a number
  /// assert_eq!(parse.parse("123"), Ok(("", 123)));
  ///
  /// // this will fail if digit1 fails
  /// assert_eq!(parse.parse("abc"), Err(Err::Error(("abc", ErrorKind::Digit))));
  ///
  /// // this will fail if the mapped function fails (a `u8` is too small to hold `123456`)
  /// assert_eq!(parse.parse("123456"), Err(Err::Error(("123456", ErrorKind::MapRes))));
  /// # }
  /// ```
  fn map_res<G, O2, E2>(self, g: G) -> MapRes<Self, G, O>
  where
    Self: core::marker::Sized,
    G: FnMut(O) -> Result<O2, E2>,
  {
    MapRes::new(self, g)
  }

  /// Applies a function returning an `Option` over the result of a parser.
  ///
  /// # Example
  ///
  /// ```rust
  /// # use nom8::{Err,error::ErrorKind, IResult, Parser};
  /// use nom8::character::digit1;
  /// # fn main() {
  ///
  /// let mut parse = digit1.map_opt(|s: &str| s.parse::<u8>().ok());
  ///
  /// // the parser will convert the result of digit1 to a number
  /// assert_eq!(parse.parse("123"), Ok(("", 123)));
  ///
  /// // this will fail if digit1 fails
  /// assert_eq!(parse.parse("abc"), Err(Err::Error(("abc", ErrorKind::Digit))));
  ///
  /// // this will fail if the mapped function fails (a `u8` is too small to hold `123456`)
  /// assert_eq!(parse.parse("123456"), Err(Err::Error(("123456", ErrorKind::MapOpt))));
  /// # }
  /// ```
  fn map_opt<G, O2>(self, g: G) -> MapOpt<Self, G, O>
  where
    Self: core::marker::Sized,
    G: FnMut(O) -> Option<O2>,
  {
    MapOpt::new(self, g)
  }

  /// Creates a second parser from the output of the first one, then apply over the rest of the input
  ///
  /// # Example
  ///
  /// ```rust
  /// # use nom8::{Err,error::ErrorKind, IResult, Parser};
  /// use nom8::bytes::take;
  /// use nom8::number::u8;
  /// # fn main() {
  ///
  /// let mut length_data = u8.flat_map(take);
  ///
  /// assert_eq!(length_data.parse(&[2, 0, 1, 2][..]), Ok((&[2][..], &[0, 1][..])));
  /// assert_eq!(length_data.parse(&[4, 0, 1, 2][..]), Err(Err::Error((&[0, 1, 2][..], ErrorKind::Eof))));
  /// # }
  /// ```
  fn flat_map<G, H, O2>(self, g: G) -> FlatMap<Self, G, O>
  where
    G: FnMut(O) -> H,
    H: Parser<I, O2, E>,
    Self: core::marker::Sized,
  {
    FlatMap::new(self, g)
  }

  /// Applies a second parser over the output of the first one
  ///
  /// # Example
  ///
  /// ```rust
  /// # use nom8::{Err,error::ErrorKind, IResult, Parser};
  /// use nom8::character::digit1;
  /// use nom8::bytes::take;
  /// # fn main() {
  ///
  /// let mut digits = take(5u8).and_then(digit1);
  ///
  /// assert_eq!(digits.parse("12345"), Ok(("", "12345")));
  /// assert_eq!(digits.parse("123ab"), Ok(("", "123")));
  /// assert_eq!(digits.parse("123"), Err(Err::Error(("123", ErrorKind::Eof))));
  /// # }
  /// ```
  fn and_then<G, O2>(self, g: G) -> AndThen<Self, G, O>
  where
    G: Parser<O, O2, E>,
    Self: core::marker::Sized,
  {
    AndThen::new(self, g)
  }

  /// Returns the result of the child parser if it satisfies a verification function.
  ///
  /// The verification function takes as argument a reference to the output of the
  /// parser.
  ///
  /// # Example
  ///
  /// ```rust
  /// # use nom8::{Err,error::ErrorKind, IResult, Parser};
  /// # use nom8::character::alpha1;
  /// # fn main() {
  ///
  /// let mut parser = alpha1.verify(|s: &str| s.len() == 4);
  ///
  /// assert_eq!(parser.parse("abcd"), Ok(("", "abcd")));
  /// assert_eq!(parser.parse("abcde"), Err(Err::Error(("abcde", ErrorKind::Verify))));
  /// assert_eq!(parser.parse("123abcd;"),Err(Err::Error(("123abcd;", ErrorKind::Alpha))));
  /// # }
  /// ```
  fn verify<G, O2: ?Sized>(self, second: G) -> Verify<Self, G, O2>
  where
    Self: core::marker::Sized,
    G: Fn(&O2) -> bool,
  {
    Verify::new(self, second)
  }

  /// If parsing fails, add context to the error
  ///
  /// This is used mainly to add user friendly information
  /// to errors when backtracking through a parse tree.
  fn context<C>(self, context: C) -> Context<Self, O, C>
  where
    Self: core::marker::Sized,
    C: Clone,
    E: ContextError<I, C>,
  {
    Context::new(self, context)
  }

  /// Transforms [`Incomplete`][crate::Err::Incomplete] into [`Error`][crate::Err::Error]
  ///
  /// # Example
  ///
  /// ```rust
  /// # use nom8::{Err,error::ErrorKind, IResult, input::Streaming, Parser};
  /// # use nom8::bytes::take;
  /// # fn main() {
  ///
  /// let mut parser = take(5u8).complete();
  ///
  /// assert_eq!(parser.parse(Streaming("abcdefg")), Ok((Streaming("fg"), "abcde")));
  /// assert_eq!(parser.parse(Streaming("abcd")), Err(Err::Error((Streaming("abcd"), ErrorKind::Complete))));
  /// # }
  /// ```
  fn complete(self) -> Complete<Self>
  where
    Self: core::marker::Sized,
  {
    Complete::new(self)
  }

  /// Convert the parser's error to another type using [`std::convert::From`]
  fn err_into<E2: From<E>>(self) -> ErrInto<Self, E, E2>
  where
    Self: core::marker::Sized,
  {
    ErrInto::new(self)
  }

  /// Prints a message and the input if the parser fails.
  ///
  /// The message prints the `Error` or `Incomplete`
  /// and the parser's calling code.
  ///
  /// It also displays the input in hexdump format
  ///
  /// ```rust
  /// use nom8::prelude::*;
  /// use nom8::{IResult, bytes::tag};
  ///
  /// fn f(i: &[u8]) -> IResult<&[u8], &[u8]> {
  ///   tag("abcd").dbg_err("alpha tag").parse(i)
  /// }
  ///
  /// let a = &b"efghijkl"[..];
  /// f(a);
  /// ```
  ///
  /// Will print the following message:
  /// ```console
  /// alpha tag: Error(Position(0, [101, 102, 103, 104, 105, 106, 107, 108])) at:
  /// 00000000        65 66 67 68 69 6a 6b 6c         efghijkl
  /// ```
  #[cfg(feature = "std")]
  fn dbg_err<C>(self, context: C) -> DbgErr<Self, O, C>
  where
    C: std::fmt::Display,
    Self: core::marker::Sized,
  {
    DbgErr::new(self, context)
  }

  /// Applies a second parser after the first one, return their results as a tuple
  ///
  /// **WARNING:** Deprecated, replaced with [`nom8::sequence::tuple`][crate::sequence::tuple]
  #[deprecated(since = "8.0.0", note = "Replaced with `nom8::sequence::tuple")]
  fn and<G, O2>(self, g: G) -> And<Self, G>
  where
    G: Parser<I, O2, E>,
    Self: core::marker::Sized,
  {
    And::new(self, g)
  }

  /// Applies a second parser over the input if the first one failed
  ///
  /// **WARNING:** Deprecated, replaced with [`nom8::branch::alt`][crate::branch::alt]
  #[deprecated(since = "8.0.0", note = "Replaced with `nom8::branch::alt")]
  fn or<G>(self, g: G) -> Or<Self, G>
  where
    G: Parser<I, O, E>,
    Self: core::marker::Sized,
  {
    Or::new(self, g)
  }
}

impl<'a, I, O, E, F> Parser<I, O, E> for F
where
  F: FnMut(I) -> IResult<I, O, E> + 'a,
{
  fn parse(&mut self, i: I) -> IResult<I, O, E> {
    self(i)
  }
}

/// This is a shortcut for [`one_of`][crate::bytes::one_of].
///
/// # Example
///
/// ```
<<<<<<< HEAD
/// # use nom8::prelude::*;
/// # use nom8::{Err, error::{ErrorKind, Error}};
/// # use nom8::character::char;
=======
/// # use nom::prelude::*;
/// # use nom::{Err, error::{ErrorKind, Error}};
>>>>>>> fb3a8a11
/// fn parser(i: &[u8]) -> IResult<&[u8], u8> {
///     b'a'.parse(i)
/// }
/// assert_eq!(parser(&b"abc"[..]), Ok((&b"bc"[..], b'a')));
/// assert_eq!(parser(&b" abc"[..]), Err(Err::Error(Error::new(&b" abc"[..], ErrorKind::OneOf))));
/// assert_eq!(parser(&b"bc"[..]), Err(Err::Error(Error::new(&b"bc"[..], ErrorKind::OneOf))));
/// assert_eq!(parser(&b""[..]), Err(Err::Error(Error::new(&b""[..], ErrorKind::OneOf))));
/// ```
impl<I, E> Parser<I, u8, E> for u8
where
  I: Slice<RangeFrom<usize>> + InputIter<Item = u8> + InputLength + InputIsStreaming<false>,
  E: ParseError<I>,
{
  fn parse(&mut self, i: I) -> IResult<I, u8, E> {
    crate::bytes::one_of(*self).parse(i)
  }
}

/// This is a shortcut for [`one_of`][crate::bytes::one_of].
///
/// # Example
///
/// ```
<<<<<<< HEAD
/// # use nom8::prelude::*;
/// # use nom8::{Err, error::{ErrorKind, Error}};
/// # use nom8::character::char;
=======
/// # use nom::prelude::*;
/// # use nom::{Err, error::{ErrorKind, Error}};
>>>>>>> fb3a8a11
/// fn parser(i: &str) -> IResult<&str, char> {
///     'a'.parse(i)
/// }
/// assert_eq!(parser("abc"), Ok(("bc", 'a')));
/// assert_eq!(parser(" abc"), Err(Err::Error(Error::new(" abc", ErrorKind::OneOf))));
/// assert_eq!(parser("bc"), Err(Err::Error(Error::new("bc", ErrorKind::OneOf))));
/// assert_eq!(parser(""), Err(Err::Error(Error::new("", ErrorKind::OneOf))));
/// ```
impl<I, E> Parser<I, <I as InputIter>::Item, E> for char
where
  I: Slice<RangeFrom<usize>> + InputIter + InputLength + InputIsStreaming<false>,
  <I as InputIter>::Item: AsChar + Copy,
  E: ParseError<I>,
{
  fn parse(&mut self, i: I) -> IResult<I, <I as InputIter>::Item, E> {
    crate::bytes::one_of(*self).parse(i)
  }
}

/// This is a shortcut for [`tag`][crate::bytes::tag].
///
/// # Example
/// ```rust
/// # use nom8::prelude::*;
/// # use nom8::{Err, error::{Error, ErrorKind}, Needed};
/// # use nom8::branch::alt;
/// # use nom8::bytes::take;
///
/// fn parser(s: &[u8]) -> IResult<&[u8], &[u8]> {
///   alt((&"Hello"[..], take(5usize))).parse(s)
/// }
///
/// assert_eq!(parser(&b"Hello, World!"[..]), Ok((&b", World!"[..], &b"Hello"[..])));
/// assert_eq!(parser(&b"Something"[..]), Ok((&b"hing"[..], &b"Somet"[..])));
/// assert_eq!(parser(&b"Some"[..]), Err(Err::Error(Error::new(&b"Some"[..], ErrorKind::Eof))));
/// assert_eq!(parser(&b""[..]), Err(Err::Error(Error::new(&b""[..], ErrorKind::Eof))));
/// ```
impl<'s, I, E: ParseError<I>> Parser<I, <I as IntoOutput>::Output, E> for &'s [u8]
where
  I: InputTake + InputLength + Compare<&'s [u8]> + InputIsStreaming<false>,
  I: IntoOutput,
{
  fn parse(&mut self, i: I) -> IResult<I, <I as IntoOutput>::Output, E> {
    crate::bytes::tag(*self).parse(i)
  }
}

/// This is a shortcut for [`tag`][crate::bytes::tag].
///
/// # Example
/// ```rust
/// # use nom8::prelude::*;
/// # use nom8::{Err, error::{Error, ErrorKind}, Needed};
/// # use nom8::branch::alt;
/// # use nom8::bytes::take;
///
/// fn parser(s: &[u8]) -> IResult<&[u8], &[u8]> {
///   alt((b"Hello", take(5usize))).parse(s)
/// }
///
/// assert_eq!(parser(&b"Hello, World!"[..]), Ok((&b", World!"[..], &b"Hello"[..])));
/// assert_eq!(parser(&b"Something"[..]), Ok((&b"hing"[..], &b"Somet"[..])));
/// assert_eq!(parser(&b"Some"[..]), Err(Err::Error(Error::new(&b"Some"[..], ErrorKind::Eof))));
/// assert_eq!(parser(&b""[..]), Err(Err::Error(Error::new(&b""[..], ErrorKind::Eof))));
/// ```
impl<'s, I, E: ParseError<I>, const N: usize> Parser<I, <I as IntoOutput>::Output, E>
  for &'s [u8; N]
where
  I: InputTake + InputLength + Compare<&'s [u8; N]> + InputIsStreaming<false>,
  I: IntoOutput,
{
  fn parse(&mut self, i: I) -> IResult<I, <I as IntoOutput>::Output, E> {
    crate::bytes::tag(*self).parse(i)
  }
}

/// This is a shortcut for [`tag`][crate::bytes::tag].
///
/// # Example
/// ```rust
/// # use nom8::prelude::*;
/// # use nom8::{Err, error::{Error, ErrorKind}, Needed};
/// # use nom8::branch::alt;
/// # use nom8::bytes::take;
///
/// fn parser(s: &str) -> IResult<&str, &str> {
///   alt(("Hello", take(5usize))).parse(s)
/// }
///
/// assert_eq!(parser("Hello, World!"), Ok((", World!", "Hello")));
/// assert_eq!(parser("Something"), Ok(("hing", "Somet")));
/// assert_eq!(parser("Some"), Err(Err::Error(Error::new("Some", ErrorKind::Eof))));
/// assert_eq!(parser(""), Err(Err::Error(Error::new("", ErrorKind::Eof))));
/// ```
impl<'s, I, E: ParseError<I>> Parser<I, <I as IntoOutput>::Output, E> for &'s str
where
  I: InputTake + InputLength + Compare<&'s str> + InputIsStreaming<false>,
  I: IntoOutput,
{
  fn parse(&mut self, i: I) -> IResult<I, <I as IntoOutput>::Output, E> {
    crate::bytes::tag(*self).parse(i)
  }
}

impl<I, E: ParseError<I>> Parser<I, (), E> for () {
  fn parse(&mut self, i: I) -> IResult<I, (), E> {
    Ok((i, ()))
  }
}

macro_rules! impl_parser_for_tuple {
  ($($parser:ident $output:ident),+) => (
    #[allow(non_snake_case)]
    impl<I, $($output),+, E: ParseError<I>, $($parser),+> Parser<I, ($($output),+,), E> for ($($parser),+,)
    where
      $($parser: Parser<I, $output, E>),+
    {
      fn parse(&mut self, i: I) -> IResult<I, ($($output),+,), E> {
        let ($(ref mut $parser),+,) = *self;

        $(let(i, $output) = $parser.parse(i)?;)+

        Ok((i, ($($output),+,)))
      }
    }
  )
}

macro_rules! impl_parser_for_tuples {
    ($parser1:ident $output1:ident, $($parser:ident $output:ident),+) => {
        impl_parser_for_tuples!(__impl $parser1 $output1; $($parser $output),+);
    };
    (__impl $($parser:ident $output:ident),+; $parser1:ident $output1:ident $(,$parser2:ident $output2:ident)*) => {
        impl_parser_for_tuple!($($parser $output),+);
        impl_parser_for_tuples!(__impl $($parser $output),+, $parser1 $output1; $($parser2 $output2),*);
    };
    (__impl $($parser:ident $output:ident),+;) => {
        impl_parser_for_tuple!($($parser $output),+);
    }
}

impl_parser_for_tuples!(
  P1 O1,
  P2 O2,
  P3 O3,
  P4 O4,
  P5 O5,
  P6 O6,
  P7 O7,
  P8 O8,
  P9 O9,
  P10 O10,
  P11 O11,
  P12 O12,
  P13 O13,
  P14 O14,
  P15 O15,
  P16 O16,
  P17 O17,
  P18 O18,
  P19 O19,
  P20 O20,
  P21 O21
);

#[cfg(feature = "alloc")]
use alloc::boxed::Box;

#[cfg(feature = "alloc")]
impl<'a, I, O, E> Parser<I, O, E> for Box<dyn Parser<I, O, E> + 'a> {
  fn parse(&mut self, input: I) -> IResult<I, O, E> {
    (**self).parse(input)
  }
}

#[cfg(test)]
mod tests {
  use super::*;
  use crate::bytes::{tag, take};
  use crate::error::ErrorKind;
  use crate::input::Streaming;
  use crate::number::be_u16;

  #[doc(hidden)]
  #[macro_export]
  macro_rules! assert_size (
    ($t:ty, $sz:expr) => (
      assert!(crate::lib::std::mem::size_of::<$t>() <= $sz, "{} <= {} failed", crate::lib::std::mem::size_of::<$t>(), $sz);
    );
  );

  #[test]
  #[cfg(target_pointer_width = "64")]
  fn size_test() {
    assert_size!(IResult<&[u8], &[u8], (&[u8], u32)>, 40);
    assert_size!(IResult<&str, &str, u32>, 40);
    assert_size!(Needed, 8);
    assert_size!(Err<u32>, 16);
    assert_size!(ErrorKind, 1);
  }

  #[test]
  fn err_map_test() {
    let e = Err::Error(1);
    assert_eq!(e.map(|v| v + 1), Err::Error(2));
  }

  #[test]
  fn single_element_tuples() {
    use crate::character::alpha1;
    use crate::{error::ErrorKind, Err};

    let mut parser = (alpha1,);
    assert_eq!(parser.parse("abc123def"), Ok(("123def", ("abc",))));
    assert_eq!(
      parser.parse("123def"),
      Err(Err::Error(("123def", ErrorKind::Alpha)))
    );
  }

  #[test]
  fn tuple_test() {
    fn tuple_3(i: Streaming<&[u8]>) -> IResult<Streaming<&[u8]>, (u16, &[u8], &[u8])> {
      (be_u16, take(3u8), tag("fg")).parse(i)
    }

    assert_eq!(
      tuple_3(Streaming(&b"abcdefgh"[..])),
      Ok((Streaming(&b"h"[..]), (0x6162u16, &b"cde"[..], &b"fg"[..])))
    );
    assert_eq!(
      tuple_3(Streaming(&b"abcd"[..])),
      Err(Err::Incomplete(Needed::new(1)))
    );
    assert_eq!(
      tuple_3(Streaming(&b"abcde"[..])),
      Err(Err::Incomplete(Needed::new(2)))
    );
    assert_eq!(
      tuple_3(Streaming(&b"abcdejk"[..])),
      Err(Err::Error(error_position!(
        Streaming(&b"jk"[..]),
        ErrorKind::Tag
      )))
    );
  }

  #[test]
  fn unit_type() {
    fn parser(i: &str) -> IResult<&str, ()> {
      ().parse(i)
    }
    assert_eq!(parser.parse("abxsbsh"), Ok(("abxsbsh", ())));
    assert_eq!(parser.parse("sdfjakdsas"), Ok(("sdfjakdsas", ())));
    assert_eq!(parser.parse(""), Ok(("", ())));
  }
}<|MERGE_RESOLUTION|>--- conflicted
+++ resolved
@@ -349,14 +349,8 @@
 /// ```
 ///
 /// Additionally, some basic types implement `Parser` as well, including
-<<<<<<< HEAD
-/// - `char`, see [`nom8::character::char`][crate::character::char]
-/// - `u8`, see [`nom8::character::char`][crate::bytes::one_of]
+/// - `u8` and `char`, see [`nom8::character::char`][crate::bytes::one_of]
 /// - `&[u8]` and `&str`, see [`nom8::character::char`][crate::bytes::tag]
-=======
-/// - `u8` and `char`, see [`nom::character::char`][crate::bytes::one_of]
-/// - `&[u8]` and `&str`, see [`nom::character::char`][crate::bytes::tag]
->>>>>>> fb3a8a11
 pub trait Parser<I, O, E> {
   /// A parser takes in input type, and returns a `Result` containing
   /// either the remaining input and the output value, or an error
@@ -469,15 +463,9 @@
   /// # Example
   ///
   /// ```rust
-<<<<<<< HEAD
   /// # use nom8::{Err,error::ErrorKind, IResult, Parser};
-  /// use nom8::character::{char, alpha1};
+  /// use nom8::character::{alpha1};
   /// use nom8::sequence::separated_pair;
-=======
-  /// # use nom::{Err,error::ErrorKind, IResult, Parser};
-  /// use nom::character::{alpha1};
-  /// use nom::sequence::separated_pair;
->>>>>>> fb3a8a11
   /// # fn main() {
   ///
   /// let mut parser = separated_pair(alpha1, ',', alpha1).recognize();
@@ -505,19 +493,11 @@
   /// # Example
   ///
   /// ```rust
-<<<<<<< HEAD
   /// # use nom8::prelude::*;
   /// # use nom8::{Err,error::ErrorKind, IResult};
-  /// use nom8::character::{char, alpha1};
+  /// use nom8::character::{alpha1};
   /// use nom8::bytes::tag;
   /// use nom8::sequence::separated_pair;
-=======
-  /// # use nom::prelude::*;
-  /// # use nom::{Err,error::ErrorKind, IResult};
-  /// use nom::character::{alpha1};
-  /// use nom::bytes::tag;
-  /// use nom::sequence::separated_pair;
->>>>>>> fb3a8a11
   ///
   /// fn inner_parser(input: &str) -> IResult<&str, bool> {
   ///     tag("1234").value(true).parse(input)
@@ -551,11 +531,11 @@
   /// # Example
   ///
   /// ```rust
-  /// # use nom::prelude::*;
-  /// # use nom::{Err,error::ErrorKind, IResult, Parser, input::Slice};
-  /// use nom::input::Located;
-  /// use nom::character::alpha1;
-  /// use nom::sequence::separated_pair;
+  /// # use nom8::prelude::*;
+  /// # use nom8::{Err,error::ErrorKind, IResult, Parser, input::Slice};
+  /// use nom8::input::Located;
+  /// use nom8::character::alpha1;
+  /// use nom8::sequence::separated_pair;
   ///
   /// let mut parser = separated_pair(alpha1.span(), ',', alpha1.span());
   ///
@@ -582,12 +562,12 @@
   /// # Example
   ///
   /// ```rust
-  /// # use nom::prelude::*;
-  /// # use nom::{Err,error::ErrorKind, IResult, input::Slice};
-  /// use nom::input::Located;
-  /// use nom::character::alpha1;
-  /// use nom::bytes::tag;
-  /// use nom::sequence::separated_pair;
+  /// # use nom8::prelude::*;
+  /// # use nom8::{Err,error::ErrorKind, IResult, input::Slice};
+  /// use nom8::input::Located;
+  /// use nom8::character::alpha1;
+  /// use nom8::bytes::tag;
+  /// use nom8::sequence::separated_pair;
   ///
   /// fn inner_parser(input: Located<&str>) -> IResult<Located<&str>, bool> {
   ///     tag("1234").value(true).parse(input)
@@ -893,14 +873,8 @@
 /// # Example
 ///
 /// ```
-<<<<<<< HEAD
 /// # use nom8::prelude::*;
 /// # use nom8::{Err, error::{ErrorKind, Error}};
-/// # use nom8::character::char;
-=======
-/// # use nom::prelude::*;
-/// # use nom::{Err, error::{ErrorKind, Error}};
->>>>>>> fb3a8a11
 /// fn parser(i: &[u8]) -> IResult<&[u8], u8> {
 ///     b'a'.parse(i)
 /// }
@@ -924,14 +898,8 @@
 /// # Example
 ///
 /// ```
-<<<<<<< HEAD
 /// # use nom8::prelude::*;
 /// # use nom8::{Err, error::{ErrorKind, Error}};
-/// # use nom8::character::char;
-=======
-/// # use nom::prelude::*;
-/// # use nom::{Err, error::{ErrorKind, Error}};
->>>>>>> fb3a8a11
 /// fn parser(i: &str) -> IResult<&str, char> {
 ///     'a'.parse(i)
 /// }
