--- conflicted
+++ resolved
@@ -522,13 +522,13 @@
 /// assert_eq!(till_colon("12345"), Err(Err::Incomplete(Needed::new(1))));
 /// assert_eq!(till_colon(""), Err(Err::Incomplete(Needed::new(1))));
 /// ```
-<<<<<<< HEAD
 ///
 /// **WARNING:** Deprecated, replaced with [`winnow::bytes::take_till`][crate::bytes::take_till] with input wrapped in [`winnow::input::Streaming`][crate::input::Streaming]
 #[deprecated(
   since = "8.0.0",
   note = "Replaced with `winnow::bytes::take_till` with input wrapped in `winnow::input::Streaming`"
 )]
+#[allow(clippy::redundant_closure)]
 pub fn take_till<T, Input, Error: ParseError<Input>>(
   list: T,
 ) -> impl Fn(Input) -> IResult<Input, <Input as IntoOutput>::Output, Error>
@@ -544,12 +544,6 @@
   i: Input,
   list: &T,
 ) -> IResult<Input, <Input as IntoOutput>::Output, Error>
-=======
-#[allow(clippy::redundant_closure)]
-pub fn take_till<F, Input, Error: ParseError<Input>>(
-  cond: F,
-) -> impl Fn(Input) -> IResult<Input, Input, Error>
->>>>>>> f08b5e2b
 where
   Input: InputTakeAtPosition,
   Input: IntoOutput,
@@ -581,22 +575,16 @@
 /// assert_eq!(till_colon("12345"), Err(Err::Incomplete(Needed::new(1))));
 /// assert_eq!(till_colon(""), Err(Err::Incomplete(Needed::new(1))));
 /// ```
-<<<<<<< HEAD
 ///
 /// **WARNING:** Deprecated, replaced with [`winnow::bytes::take_till1`][crate::bytes::take_till1] with input wrapped in [`winnow::input::Streaming`][crate::input::Streaming]
 #[deprecated(
   since = "8.0.0",
   note = "Replaced with `winnow::bytes::take_till1` with input wrapped in `winnow::input::Streaming`"
 )]
+#[allow(clippy::redundant_closure)]
 pub fn take_till1<T, Input, Error: ParseError<Input>>(
   list: T,
 ) -> impl Fn(Input) -> IResult<Input, <Input as IntoOutput>::Output, Error>
-=======
-#[allow(clippy::redundant_closure)]
-pub fn take_till1<F, Input, Error: ParseError<Input>>(
-  cond: F,
-) -> impl Fn(Input) -> IResult<Input, Input, Error>
->>>>>>> f08b5e2b
 where
   Input: InputTakeAtPosition,
   Input: IntoOutput,
