//! Parsers recognizing bytes streams, complete input version

#![allow(deprecated)]

use crate::error::ErrorKind;
use crate::error::ParseError;
use crate::input::{
  Compare, CompareResult, FindSubstring, FindToken, InputIter, InputLength, InputTake,
  InputTakeAtPosition, IntoOutput, Slice, ToUsize,
};
use crate::lib::std::ops::RangeFrom;
use crate::lib::std::result::Result::*;
use crate::IntoOutputIResult;
use crate::{Err, IResult, Parser};

pub(crate) fn any<I, E: ParseError<I>>(input: I) -> IResult<I, <I as InputIter>::Item, E>
where
  I: InputIter + InputLength + Slice<RangeFrom<usize>>,
{
  let mut it = input.iter_indices();
  match it.next() {
    None => Err(Err::Error(E::from_error_kind(input, ErrorKind::Eof))),
    Some((_, c)) => match it.next() {
      None => Ok((input.slice(input.input_len()..), c)),
      Some((idx, _)) => Ok((input.slice(idx..), c)),
    },
  }
}

/// Recognizes a pattern
///
/// The input data will be compared to the tag combinator's argument and will return the part of
/// the input that matches the argument
///
/// It will return `Err(Err::Error((_, ErrorKind::Tag)))` if the input doesn't match the pattern
/// # Example
/// ```rust
/// # use winnow::{Err, error::{Error, ErrorKind}, Needed, IResult};
/// use winnow::bytes::complete::tag;
///
/// fn parser(s: &str) -> IResult<&str, &str> {
///   tag("Hello")(s)
/// }
///
/// assert_eq!(parser("Hello, World!"), Ok((", World!", "Hello")));
/// assert_eq!(parser("Something"), Err(Err::Error(Error::new("Something", ErrorKind::Tag))));
/// assert_eq!(parser(""), Err(Err::Error(Error::new("", ErrorKind::Tag))));
/// ```
///
/// **WARNING:** Deprecated, replaced with [`winnow::bytes::tag`][crate::bytes::tag]
#[deprecated(since = "8.0.0", note = "Replaced with `winnow::bytes::tag`")]
pub fn tag<T, Input, Error: ParseError<Input>>(
  tag: T,
) -> impl Fn(Input) -> IResult<Input, <Input as IntoOutput>::Output, Error>
where
  Input: InputTake + Compare<T>,
  Input: IntoOutput,
  T: InputLength + Clone,
{
  move |i: Input| tag_internal(i, tag.clone())
}

pub(crate) fn tag_internal<T, Input, Error: ParseError<Input>>(
  i: Input,
  t: T,
) -> IResult<Input, <Input as IntoOutput>::Output, Error>
where
  Input: InputTake + Compare<T>,
  Input: IntoOutput,
  T: InputLength,
{
  let tag_len = t.input_len();
  let res: IResult<_, _, Error> = match i.compare(t) {
    CompareResult::Ok => Ok(i.take_split(tag_len)),
    _ => {
      let e: ErrorKind = ErrorKind::Tag;
      Err(Err::Error(Error::from_error_kind(i, e)))
    }
  };
  res.into_output()
}

/// Recognizes a case insensitive pattern.
///
/// The input data will be compared to the tag combinator's argument and will return the part of
/// the input that matches the argument with no regard to case.
///
/// It will return `Err(Err::Error((_, ErrorKind::Tag)))` if the input doesn't match the pattern.
/// # Example
/// ```rust
/// # use winnow::{Err, error::{Error, ErrorKind}, Needed, IResult};
/// use winnow::bytes::complete::tag_no_case;
///
/// fn parser(s: &str) -> IResult<&str, &str> {
///   tag_no_case("hello")(s)
/// }
///
/// assert_eq!(parser("Hello, World!"), Ok((", World!", "Hello")));
/// assert_eq!(parser("hello, World!"), Ok((", World!", "hello")));
/// assert_eq!(parser("HeLlO, World!"), Ok((", World!", "HeLlO")));
/// assert_eq!(parser("Something"), Err(Err::Error(Error::new("Something", ErrorKind::Tag))));
/// assert_eq!(parser(""), Err(Err::Error(Error::new("", ErrorKind::Tag))));
/// ```
///
/// **WARNING:** Deprecated, replaced with [`winnow::bytes::tag_no_case`][crate::bytes::tag_no_case]
#[deprecated(since = "8.0.0", note = "Replaced with `winnow::bytes::tag_no_case`")]
pub fn tag_no_case<T, Input, Error: ParseError<Input>>(
  tag: T,
) -> impl Fn(Input) -> IResult<Input, <Input as IntoOutput>::Output, Error>
where
  Input: InputTake + Compare<T>,
  Input: IntoOutput,
  T: InputLength + Clone,
{
  move |i: Input| tag_no_case_internal(i, tag.clone())
}

pub(crate) fn tag_no_case_internal<T, Input, Error: ParseError<Input>>(
  i: Input,
  t: T,
) -> IResult<Input, <Input as IntoOutput>::Output, Error>
where
  Input: InputTake + Compare<T>,
  Input: IntoOutput,
  T: InputLength,
{
  let tag_len = t.input_len();

  let res: IResult<_, _, Error> = match (i).compare_no_case(t) {
    CompareResult::Ok => Ok(i.take_split(tag_len)),
    _ => {
      let e: ErrorKind = ErrorKind::Tag;
      Err(Err::Error(Error::from_error_kind(i, e)))
    }
  };
  res.into_output()
}

pub(crate) fn one_of_internal<I, T, E: ParseError<I>>(
  input: I,
  list: &T,
) -> IResult<I, <I as InputIter>::Item, E>
where
  I: Slice<RangeFrom<usize>> + InputIter + InputLength,
  <I as InputIter>::Item: Copy,
  T: FindToken<<I as InputIter>::Item>,
{
  let mut it = input.iter_indices();
  match it.next() {
    Some((_, c)) if list.find_token(c) => match it.next() {
      None => Ok((input.slice(input.input_len()..), c)),
      Some((idx, _)) => Ok((input.slice(idx..), c)),
    },
    Some(_) => Err(Err::Error(E::from_error_kind(input, ErrorKind::OneOf))),
    None => Err(Err::Error(E::from_error_kind(input, ErrorKind::OneOf))),
  }
}

pub(crate) fn none_of_internal<I, T, E: ParseError<I>>(
  input: I,
  list: &T,
) -> IResult<I, <I as InputIter>::Item, E>
where
  I: Slice<RangeFrom<usize>> + InputIter + InputLength,
  <I as InputIter>::Item: Copy,
  T: FindToken<<I as InputIter>::Item>,
{
  let mut it = input.iter_indices();
  match it.next() {
    Some((_, c)) if !list.find_token(c) => match it.next() {
      None => Ok((input.slice(input.input_len()..), c)),
      Some((idx, _)) => Ok((input.slice(idx..), c)),
    },
    Some(_) => Err(Err::Error(E::from_error_kind(input, ErrorKind::NoneOf))),
    None => Err(Err::Error(E::from_error_kind(input, ErrorKind::NoneOf))),
  }
}

/// Parse till certain characters are met.
///
/// The parser will return the longest slice till one of the characters of the combinator's argument are met.
///
/// It doesn't consume the matched character.
///
/// It will return a `Err::Error(("", ErrorKind::IsNot))` if the pattern wasn't met.
/// # Example
/// ```rust
/// # use winnow::{Err, error::{Error, ErrorKind}, Needed, IResult};
/// use winnow::bytes::complete::is_not;
///
/// fn not_space(s: &str) -> IResult<&str, &str> {
///   is_not(" \t\r\n")(s)
/// }
///
/// assert_eq!(not_space("Hello, World!"), Ok((" World!", "Hello,")));
/// assert_eq!(not_space("Sometimes\t"), Ok(("\t", "Sometimes")));
/// assert_eq!(not_space("Nospace"), Ok(("", "Nospace")));
/// assert_eq!(not_space(""), Err(Err::Error(Error::new("", ErrorKind::IsNot))));
/// ```
///
/// **WARNING:** Deprecated, replaced with [`winnow::bytes::take_till1`][crate::bytes::take_till1]
#[deprecated(since = "8.0.0", note = "Replaced with `winnow::bytes::take_till1`")]
pub fn is_not<T, Input, Error: ParseError<Input>>(
  arr: T,
) -> impl Fn(Input) -> IResult<Input, <Input as IntoOutput>::Output, Error>
where
  Input: InputTakeAtPosition,
  Input: IntoOutput,
  T: FindToken<<Input as InputTakeAtPosition>::Item>,
{
  move |i: Input| is_not_internal(i, &arr)
}

pub(crate) fn is_not_internal<T, Input, Error: ParseError<Input>>(
  i: Input,
  arr: &T,
) -> IResult<Input, <Input as IntoOutput>::Output, Error>
where
  Input: InputTakeAtPosition,
  Input: IntoOutput,
  T: FindToken<<Input as InputTakeAtPosition>::Item>,
{
  let e: ErrorKind = ErrorKind::IsNot;
  i.split_at_position1_complete(|c| arr.find_token(c), e)
    .into_output()
}

/// Returns the longest slice of the matches the pattern.
///
/// The parser will return the longest slice consisting of the characters in provided in the
/// combinator's argument.
///
/// It will return a `Err(Err::Error((_, ErrorKind::IsA)))` if the pattern wasn't met.
/// # Example
/// ```rust
/// # use winnow::{Err, error::{Error, ErrorKind}, Needed, IResult};
/// use winnow::bytes::complete::is_a;
///
/// fn hex(s: &str) -> IResult<&str, &str> {
///   is_a("1234567890ABCDEF")(s)
/// }
///
/// assert_eq!(hex("123 and voila"), Ok((" and voila", "123")));
/// assert_eq!(hex("DEADBEEF and others"), Ok((" and others", "DEADBEEF")));
/// assert_eq!(hex("BADBABEsomething"), Ok(("something", "BADBABE")));
/// assert_eq!(hex("D15EA5E"), Ok(("", "D15EA5E")));
/// assert_eq!(hex(""), Err(Err::Error(Error::new("", ErrorKind::IsA))));
/// ```
///
/// **WARNING:** Deprecated, replaced with [`winnow::bytes::take_while1`][crate::bytes::take_while1`]
#[deprecated(since = "8.0.0", note = "Replaced with `winnow::bytes::take_while1`")]
pub fn is_a<T, Input, Error: ParseError<Input>>(
  arr: T,
) -> impl Fn(Input) -> IResult<Input, <Input as IntoOutput>::Output, Error>
where
  Input: InputTakeAtPosition,
  Input: IntoOutput,
  T: FindToken<<Input as InputTakeAtPosition>::Item>,
{
  move |i: Input| is_a_internal(i, &arr)
}

pub(crate) fn is_a_internal<T, Input, Error: ParseError<Input>>(
  i: Input,
  arr: &T,
) -> IResult<Input, <Input as IntoOutput>::Output, Error>
where
  Input: InputTakeAtPosition,
  Input: IntoOutput,
  T: FindToken<<Input as InputTakeAtPosition>::Item>,
{
  let e: ErrorKind = ErrorKind::IsA;
  i.split_at_position1_complete(|c| !arr.find_token(c), e)
    .into_output()
}

/// Returns the longest input slice (if any) that matches the predicate.
///
/// The parser will return the longest slice that matches the given predicate *(a function that
/// takes the input and returns a bool)*.
/// # Example
/// ```rust
/// # use winnow::{Err, error::ErrorKind, Needed, IResult};
/// use winnow::bytes::complete::take_while;
/// use winnow::input::AsChar;
///
/// fn alpha(s: &[u8]) -> IResult<&[u8], &[u8]> {
///   take_while(AsChar::is_alpha)(s)
/// }
///
/// assert_eq!(alpha(b"latin123"), Ok((&b"123"[..], &b"latin"[..])));
/// assert_eq!(alpha(b"12345"), Ok((&b"12345"[..], &b""[..])));
/// assert_eq!(alpha(b"latin"), Ok((&b""[..], &b"latin"[..])));
/// assert_eq!(alpha(b""), Ok((&b""[..], &b""[..])));
/// ```
///
/// **WARNING:** Deprecated, replaced with [`winnow::bytes::take_while`][crate::bytes::take_while]
#[deprecated(since = "8.0.0", note = "Replaced with `winnow::bytes::take_while`")]
pub fn take_while<T, Input, Error: ParseError<Input>>(
  list: T,
) -> impl Fn(Input) -> IResult<Input, <Input as IntoOutput>::Output, Error>
where
  Input: InputTakeAtPosition,
  Input: IntoOutput,
  T: FindToken<<Input as InputTakeAtPosition>::Item>,
{
  move |i: Input| take_while_internal(i, &list)
}

pub(crate) fn take_while_internal<T, Input, Error: ParseError<Input>>(
  i: Input,
  list: &T,
) -> IResult<Input, <Input as IntoOutput>::Output, Error>
where
  Input: InputTakeAtPosition,
  Input: IntoOutput,
  T: FindToken<<Input as InputTakeAtPosition>::Item>,
{
  i.split_at_position_complete(|c| !list.find_token(c))
    .into_output()
}

/// Returns the longest (at least 1) input slice that matches the predicate.
///
/// The parser will return the longest slice that matches the given predicate *(a function that
/// takes the input and returns a bool)*.
///
/// It will return an `Err(Err::Error((_, ErrorKind::TakeWhile1)))` if the pattern wasn't met.
/// # Example
/// ```rust
/// # use winnow::{Err, error::{Error, ErrorKind}, Needed, IResult};
/// use winnow::bytes::complete::take_while1;
/// use winnow::input::AsChar;
///
/// fn alpha(s: &[u8]) -> IResult<&[u8], &[u8]> {
///   take_while1(AsChar::is_alpha)(s)
/// }
///
/// assert_eq!(alpha(b"latin123"), Ok((&b"123"[..], &b"latin"[..])));
/// assert_eq!(alpha(b"latin"), Ok((&b""[..], &b"latin"[..])));
/// assert_eq!(alpha(b"12345"), Err(Err::Error(Error::new(&b"12345"[..], ErrorKind::TakeWhile1))));
/// ```
///
/// **WARNING:** Deprecated, replaced with [`winnow::bytes::take_while1`][crate::bytes::take_while1]
#[deprecated(since = "8.0.0", note = "Replaced with `winnow::bytes::take_while1`")]
pub fn take_while1<T, Input, Error: ParseError<Input>>(
  list: T,
) -> impl Fn(Input) -> IResult<Input, <Input as IntoOutput>::Output, Error>
where
  Input: InputTakeAtPosition,
  Input: IntoOutput,
  T: FindToken<<Input as InputTakeAtPosition>::Item>,
{
  move |i: Input| take_while1_internal(i, &list)
}

pub(crate) fn take_while1_internal<T, Input, Error: ParseError<Input>>(
  i: Input,
  list: &T,
) -> IResult<Input, <Input as IntoOutput>::Output, Error>
where
  Input: InputTakeAtPosition,
  Input: IntoOutput,
  T: FindToken<<Input as InputTakeAtPosition>::Item>,
{
  let e: ErrorKind = ErrorKind::TakeWhile1;
  i.split_at_position1_complete(|c| !list.find_token(c), e)
    .into_output()
}

/// Returns the longest (m <= len <= n) input slice  that matches the predicate.
///
/// The parser will return the longest slice that matches the given predicate *(a function that
/// takes the input and returns a bool)*.
///
/// It will return an `Err::Error((_, ErrorKind::TakeWhileMN))` if the pattern wasn't met or is out
/// of range (m <= len <= n).
/// # Example
/// ```rust
/// # use winnow::{Err, error::{Error, ErrorKind}, Needed, IResult};
/// use winnow::bytes::complete::take_while_m_n;
/// use winnow::input::AsChar;
///
/// fn short_alpha(s: &[u8]) -> IResult<&[u8], &[u8]> {
///   take_while_m_n(3, 6, AsChar::is_alpha)(s)
/// }
///
/// assert_eq!(short_alpha(b"latin123"), Ok((&b"123"[..], &b"latin"[..])));
/// assert_eq!(short_alpha(b"lengthy"), Ok((&b"y"[..], &b"length"[..])));
/// assert_eq!(short_alpha(b"latin"), Ok((&b""[..], &b"latin"[..])));
/// assert_eq!(short_alpha(b"ed"), Err(Err::Error(Error::new(&b"ed"[..], ErrorKind::TakeWhileMN))));
/// assert_eq!(short_alpha(b"12345"), Err(Err::Error(Error::new(&b"12345"[..], ErrorKind::TakeWhileMN))));
/// ```
///
/// **WARNING:** Deprecated, replaced with [`winnow::bytes::take_while_m_n`][crate::bytes::take_while_m_n]
#[deprecated(
  since = "8.0.0",
  note = "Replaced with `winnow::bytes::take_while_m_n`"
)]
pub fn take_while_m_n<T, Input, Error: ParseError<Input>>(
  m: usize,
  n: usize,
  list: T,
) -> impl Fn(Input) -> IResult<Input, <Input as IntoOutput>::Output, Error>
where
  Input: InputTake + InputIter + InputLength + Slice<RangeFrom<usize>>,
  Input: IntoOutput,
  T: FindToken<<Input as InputIter>::Item>,
{
  move |i: Input| take_while_m_n_internal(i, m, n, &list)
}

pub(crate) fn take_while_m_n_internal<T, Input, Error: ParseError<Input>>(
  input: Input,
  m: usize,
  n: usize,
  list: &T,
) -> IResult<Input, <Input as IntoOutput>::Output, Error>
where
  Input: InputTake + InputIter + InputLength + Slice<RangeFrom<usize>>,
  Input: IntoOutput,
  T: FindToken<<Input as InputIter>::Item>,
{
  match input.position(|c| !list.find_token(c)) {
    Some(idx) => {
      if idx >= m {
        if idx <= n {
          let res: IResult<_, _, Error> = if let Ok(index) = input.slice_index(idx) {
            Ok(input.take_split(index)).into_output()
          } else {
            Err(Err::Error(Error::from_error_kind(
              input,
              ErrorKind::TakeWhileMN,
            )))
          };
          res
        } else {
          let res: IResult<_, _, Error> = if let Ok(index) = input.slice_index(n) {
            Ok(input.take_split(index)).into_output()
          } else {
            Err(Err::Error(Error::from_error_kind(
              input,
              ErrorKind::TakeWhileMN,
            )))
          };
          res
        }
      } else {
        let e = ErrorKind::TakeWhileMN;
        Err(Err::Error(Error::from_error_kind(input, e)))
      }
    }
    None => {
      let len = input.input_len();
      if len >= n {
        match input.slice_index(n) {
          Ok(index) => Ok(input.take_split(index)).into_output(),
          Err(_needed) => Err(Err::Error(Error::from_error_kind(
            input,
            ErrorKind::TakeWhileMN,
          ))),
        }
      } else if len >= m && len <= n {
        let res: IResult<_, _, Error> = Ok((input.slice(len..), input));
        res.into_output()
      } else {
        let e = ErrorKind::TakeWhileMN;
        Err(Err::Error(Error::from_error_kind(input, e)))
      }
    }
  }
}

/// Returns the longest input slice (if any) till a predicate is met.
///
/// The parser will return the longest slice till the given predicate *(a function that
/// takes the input and returns a bool)*.
/// # Example
/// ```rust
/// # use winnow::{Err, error::ErrorKind, Needed, IResult};
/// use winnow::bytes::complete::take_till;
///
/// fn till_colon(s: &str) -> IResult<&str, &str> {
///   take_till(|c| c == ':')(s)
/// }
///
/// assert_eq!(till_colon("latin:123"), Ok((":123", "latin")));
/// assert_eq!(till_colon(":empty matched"), Ok((":empty matched", ""))); //allowed
/// assert_eq!(till_colon("12345"), Ok(("", "12345")));
/// assert_eq!(till_colon(""), Ok(("", "")));
/// ```
<<<<<<< HEAD
///
/// **WARNING:** Deprecated, replaced with [`winnow::bytes::take_till`][crate::bytes::take_till]
#[deprecated(since = "8.0.0", note = "Replaced with `winnow::bytes::take_till`")]
pub fn take_till<T, Input, Error: ParseError<Input>>(
  list: T,
) -> impl Fn(Input) -> IResult<Input, <Input as IntoOutput>::Output, Error>
=======
#[allow(clippy::redundant_closure)]
pub fn take_till<F, Input, Error: ParseError<Input>>(
  cond: F,
) -> impl Fn(Input) -> IResult<Input, Input, Error>
>>>>>>> f08b5e2b
where
  Input: InputTakeAtPosition,
  Input: IntoOutput,
  T: FindToken<<Input as InputTakeAtPosition>::Item>,
{
  move |i: Input| take_till_internal(i, &list)
}

pub(crate) fn take_till_internal<T, Input, Error: ParseError<Input>>(
  i: Input,
  list: &T,
) -> IResult<Input, <Input as IntoOutput>::Output, Error>
where
  Input: InputTakeAtPosition,
  Input: IntoOutput,
  T: FindToken<<Input as InputTakeAtPosition>::Item>,
{
  i.split_at_position_complete(|c| list.find_token(c))
    .into_output()
}

/// Returns the longest (at least 1) input slice till a predicate is met.
///
/// The parser will return the longest slice till the given predicate *(a function that
/// takes the input and returns a bool)*.
///
/// It will return `Err(Err::Error((_, ErrorKind::TakeTill1)))` if the input is empty or the
/// predicate matches the first input.
/// # Example
/// ```rust
/// # use winnow::{Err, error::{Error, ErrorKind}, Needed, IResult};
/// use winnow::bytes::complete::take_till1;
///
/// fn till_colon(s: &str) -> IResult<&str, &str> {
///   take_till1(|c| c == ':')(s)
/// }
///
/// assert_eq!(till_colon("latin:123"), Ok((":123", "latin")));
/// assert_eq!(till_colon(":empty matched"), Err(Err::Error(Error::new(":empty matched", ErrorKind::TakeTill1))));
/// assert_eq!(till_colon("12345"), Ok(("", "12345")));
/// assert_eq!(till_colon(""), Err(Err::Error(Error::new("", ErrorKind::TakeTill1))));
/// ```
<<<<<<< HEAD
///
/// **WARNING:** Deprecated, replaced with [`winnow::bytes::take_till1`][crate::bytes::take_till1]
#[deprecated(since = "8.0.0", note = "Replaced with `winnow::bytes::take_till1`")]
pub fn take_till1<T, Input, Error: ParseError<Input>>(
  list: T,
) -> impl Fn(Input) -> IResult<Input, <Input as IntoOutput>::Output, Error>
=======
#[allow(clippy::redundant_closure)]
pub fn take_till1<F, Input, Error: ParseError<Input>>(
  cond: F,
) -> impl Fn(Input) -> IResult<Input, Input, Error>
>>>>>>> f08b5e2b
where
  Input: InputTakeAtPosition,
  Input: IntoOutput,
  T: FindToken<<Input as InputTakeAtPosition>::Item>,
{
  move |i: Input| take_till1_internal(i, &list)
}

pub(crate) fn take_till1_internal<T, Input, Error: ParseError<Input>>(
  i: Input,
  list: &T,
) -> IResult<Input, <Input as IntoOutput>::Output, Error>
where
  Input: InputTakeAtPosition,
  Input: IntoOutput,
  T: FindToken<<Input as InputTakeAtPosition>::Item>,
{
  let e: ErrorKind = ErrorKind::TakeTill1;
  i.split_at_position1_complete(|c| list.find_token(c), e)
    .into_output()
}

/// Returns an input slice containing the first N input elements (Input[..N]).
///
/// It will return `Err(Err::Error((_, ErrorKind::Eof)))` if the input is shorter than the argument.
/// # Example
/// ```rust
/// # use winnow::{Err, error::{Error, ErrorKind}, Needed, IResult};
/// use winnow::bytes::complete::take;
///
/// fn take6(s: &str) -> IResult<&str, &str> {
///   take(6usize)(s)
/// }
///
/// assert_eq!(take6("1234567"), Ok(("7", "123456")));
/// assert_eq!(take6("things"), Ok(("", "things")));
/// assert_eq!(take6("short"), Err(Err::Error(Error::new("short", ErrorKind::Eof))));
/// assert_eq!(take6(""), Err(Err::Error(Error::new("", ErrorKind::Eof))));
/// ```
///
/// The units that are taken will depend on the input type. For example, for a
/// `&str` it will take a number of `char`'s, whereas for a `&[u8]` it will
/// take that many `u8`'s:
///
/// ```rust
/// use winnow::error::Error;
/// use winnow::bytes::complete::take;
///
/// assert_eq!(take::<_, _, Error<_>>(1usize)("💙"), Ok(("", "💙")));
/// assert_eq!(take::<_, _, Error<_>>(1usize)("💙".as_bytes()), Ok((b"\x9F\x92\x99".as_ref(), b"\xF0".as_ref())));
/// ```
///
/// **WARNING:** Deprecated, replaced with [`winnow::bytes::take`][crate::bytes::take]
#[deprecated(since = "8.0.0", note = "Replaced with `winnow::bytes::take`")]
pub fn take<C, Input, Error: ParseError<Input>>(
  count: C,
) -> impl Fn(Input) -> IResult<Input, <Input as IntoOutput>::Output, Error>
where
  Input: InputIter + InputTake,
  Input: IntoOutput,
  C: ToUsize,
{
  let c = count.to_usize();
  move |i: Input| take_internal(i, c)
}

pub(crate) fn take_internal<Input, Error: ParseError<Input>>(
  i: Input,
  c: usize,
) -> IResult<Input, <Input as IntoOutput>::Output, Error>
where
  Input: InputIter + InputTake,
  Input: IntoOutput,
{
  match i.slice_index(c) {
    Err(_needed) => Err(Err::Error(Error::from_error_kind(i, ErrorKind::Eof))),
    Ok(index) => Ok(i.take_split(index)).into_output(),
  }
}

/// Returns the input slice up to the first occurrence of the pattern.
///
/// It doesn't consume the pattern. It will return `Err(Err::Error((_, ErrorKind::TakeUntil)))`
/// if the pattern wasn't met.
/// # Example
/// ```rust
/// # use winnow::{Err, error::{Error, ErrorKind}, Needed, IResult};
/// use winnow::bytes::complete::take_until;
///
/// fn until_eof(s: &str) -> IResult<&str, &str> {
///   take_until("eof")(s)
/// }
///
/// assert_eq!(until_eof("hello, worldeof"), Ok(("eof", "hello, world")));
/// assert_eq!(until_eof("hello, world"), Err(Err::Error(Error::new("hello, world", ErrorKind::TakeUntil))));
/// assert_eq!(until_eof(""), Err(Err::Error(Error::new("", ErrorKind::TakeUntil))));
/// assert_eq!(until_eof("1eof2eof"), Ok(("eof2eof", "1")));
/// ```
///
/// **WARNING:** Deprecated, replaced with [`winnow::bytes::take_until`][crate::bytes::take_until]
#[deprecated(since = "8.0.0", note = "Replaced with `winnow::bytes::take_until`")]
pub fn take_until<T, Input, Error: ParseError<Input>>(
  tag: T,
) -> impl Fn(Input) -> IResult<Input, <Input as IntoOutput>::Output, Error>
where
  Input: InputTake + FindSubstring<T>,
  Input: IntoOutput,
  T: InputLength + Clone,
{
  move |i: Input| take_until_internal(i, tag.clone())
}

pub(crate) fn take_until_internal<T, Input, Error: ParseError<Input>>(
  i: Input,
  t: T,
) -> IResult<Input, <Input as IntoOutput>::Output, Error>
where
  Input: InputTake + FindSubstring<T>,
  Input: IntoOutput,
  T: InputLength,
{
  let res: IResult<_, _, Error> = match i.find_substring(t) {
    None => Err(Err::Error(Error::from_error_kind(i, ErrorKind::TakeUntil))),
    Some(index) => Ok(i.take_split(index)),
  };
  res.into_output()
}

/// Returns the non empty input slice up to the first occurrence of the pattern.
///
/// It doesn't consume the pattern. It will return `Err(Err::Error((_, ErrorKind::TakeUntil)))`
/// if the pattern wasn't met.
/// # Example
/// ```rust
/// # use winnow::{Err, error::{Error, ErrorKind}, Needed, IResult};
/// use winnow::bytes::complete::take_until1;
///
/// fn until_eof(s: &str) -> IResult<&str, &str> {
///   take_until1("eof")(s)
/// }
///
/// assert_eq!(until_eof("hello, worldeof"), Ok(("eof", "hello, world")));
/// assert_eq!(until_eof("hello, world"), Err(Err::Error(Error::new("hello, world", ErrorKind::TakeUntil))));
/// assert_eq!(until_eof(""), Err(Err::Error(Error::new("", ErrorKind::TakeUntil))));
/// assert_eq!(until_eof("1eof2eof"), Ok(("eof2eof", "1")));
/// assert_eq!(until_eof("eof"), Err(Err::Error(Error::new("eof", ErrorKind::TakeUntil))));
/// ```
///
/// **WARNING:** Deprecated, replaced with [`winnow::bytes::take_until1`][crate::bytes::take_until1]
#[deprecated(since = "8.0.0", note = "Replaced with `winnow::bytes::take_until1`")]
pub fn take_until1<T, Input, Error: ParseError<Input>>(
  tag: T,
) -> impl Fn(Input) -> IResult<Input, <Input as IntoOutput>::Output, Error>
where
  Input: InputTake + FindSubstring<T>,
  Input: IntoOutput,
  T: InputLength + Clone,
{
  move |i: Input| take_until1_internal(i, tag.clone())
}

pub(crate) fn take_until1_internal<T, Input, Error: ParseError<Input>>(
  i: Input,
  t: T,
) -> IResult<Input, <Input as IntoOutput>::Output, Error>
where
  Input: InputTake + FindSubstring<T>,
  Input: IntoOutput,
  T: InputLength,
{
  let res: IResult<_, _, Error> = match i.find_substring(t) {
    None => Err(Err::Error(Error::from_error_kind(i, ErrorKind::TakeUntil))),
    Some(0) => Err(Err::Error(Error::from_error_kind(i, ErrorKind::TakeUntil))),
    Some(index) => Ok(i.take_split(index)),
  };
  res.into_output()
}

/// Matches a byte string with escaped characters.
///
/// * The first argument matches the normal characters (it must not accept the control character)
/// * The second argument is the control character (like `\` in most languages)
/// * The third argument matches the escaped characters
/// # Example
/// ```
/// # use winnow::{Err, error::ErrorKind, Needed, IResult};
/// # use winnow::character::complete::digit1;
/// use winnow::bytes::complete::escaped;
/// use winnow::character::complete::one_of;
///
/// fn esc(s: &str) -> IResult<&str, &str> {
///   escaped(digit1, '\\', one_of(r#""n\"#))(s)
/// }
///
/// assert_eq!(esc("123;"), Ok((";", "123")));
/// assert_eq!(esc(r#"12\"34;"#), Ok((";", r#"12\"34"#)));
/// ```
///
///
/// **WARNING:** Deprecated, replaced with [`winnow::bytes::escaped`][crate::bytes::escaped]
#[deprecated(since = "8.0.0", note = "Replaced with `winnow::bytes::escaped`")]
pub fn escaped<'a, Input: 'a, Error, F, G, O1, O2>(
  mut normal: F,
  control_char: char,
  mut escapable: G,
) -> impl FnMut(Input) -> IResult<Input, <Input as IntoOutput>::Output, Error>
where
  Input: Clone
    + crate::input::Offset
    + InputLength
    + InputTake
    + InputTakeAtPosition
    + Slice<RangeFrom<usize>>
    + InputIter,
  Input: IntoOutput,
  <Input as InputIter>::Item: crate::input::AsChar,
  F: Parser<Input, O1, Error>,
  G: Parser<Input, O2, Error>,
  Error: ParseError<Input>,
{
  move |input: Input| escaped_internal(input, &mut normal, control_char, &mut escapable)
}

pub(crate) fn escaped_internal<'a, Input: 'a, Error, F, G, O1, O2>(
  input: Input,
  normal: &mut F,
  control_char: char,
  escapable: &mut G,
) -> IResult<Input, <Input as IntoOutput>::Output, Error>
where
  Input: Clone
    + crate::input::Offset
    + InputLength
    + InputTake
    + InputTakeAtPosition
    + Slice<RangeFrom<usize>>
    + InputIter,
  Input: IntoOutput,
  <Input as InputIter>::Item: crate::input::AsChar,
  F: Parser<Input, O1, Error>,
  G: Parser<Input, O2, Error>,
  Error: ParseError<Input>,
{
  use crate::input::AsChar;

  let mut i = input.clone();

  while i.input_len() > 0 {
    let current_len = i.input_len();

    match normal.parse(i.clone()) {
      Ok((i2, _)) => {
        // return if we consumed everything or if the normal parser
        // does not consume anything
        if i2.input_len() == 0 {
          return Ok((input.slice(input.input_len()..), input)).into_output();
        } else if i2.input_len() == current_len {
          let index = input.offset(&i2);
          return Ok(input.take_split(index)).into_output();
        } else {
          i = i2;
        }
      }
      Err(Err::Error(_)) => {
        // unwrap() should be safe here since index < $i.input_len()
        if i.iter_elements().next().unwrap().as_char() == control_char {
          let next = control_char.len_utf8();
          if next >= i.input_len() {
            return Err(Err::Error(Error::from_error_kind(
              input,
              ErrorKind::Escaped,
            )));
          } else {
            match escapable.parse(i.slice(next..)) {
              Ok((i2, _)) => {
                if i2.input_len() == 0 {
                  return Ok((input.slice(input.input_len()..), input)).into_output();
                } else {
                  i = i2;
                }
              }
              Err(e) => return Err(e),
            }
          }
        } else {
          let index = input.offset(&i);
          if index == 0 {
            return Err(Err::Error(Error::from_error_kind(
              input,
              ErrorKind::Escaped,
            )));
          }
          return Ok(input.take_split(index)).into_output();
        }
      }
      Err(e) => {
        return Err(e);
      }
    }
  }

  Ok((input.slice(input.input_len()..), input)).into_output()
}

/// Matches a byte string with escaped characters.
///
/// * The first argument matches the normal characters (it must not match the control character)
/// * The second argument is the control character (like `\` in most languages)
/// * The third argument matches the escaped characters and transforms them
///
/// As an example, the chain `abc\tdef` could be `abc    def` (it also consumes the control character)
///
/// ```
/// # use winnow::{Err, error::ErrorKind, Needed, IResult};
/// # use std::str::from_utf8;
/// use winnow::bytes::complete::{escaped_transform, tag};
/// use winnow::character::complete::alpha1;
/// use winnow::branch::alt;
/// use winnow::combinator::value;
///
/// fn parser(input: &str) -> IResult<&str, String> {
///   escaped_transform(
///     alpha1,
///     '\\',
///     alt((
///       value("\\", tag("\\")),
///       value("\"", tag("\"")),
///       value("\n", tag("n")),
///     ))
///   )(input)
/// }
///
/// assert_eq!(parser("ab\\\"cd"), Ok(("", String::from("ab\"cd"))));
/// assert_eq!(parser("ab\\ncd"), Ok(("", String::from("ab\ncd"))));
/// ```
#[cfg(feature = "alloc")]
///
/// **WARNING:** Deprecated, replaced with [`winnow::bytes::escaped_transform`][crate::bytes::escaped_transform]
#[deprecated(
  since = "8.0.0",
  note = "Replaced with `winnow::bytes::escaped_transform`"
)]
pub fn escaped_transform<Input, Error, F, G, O1, O2, ExtendItem, Output>(
  mut normal: F,
  control_char: char,
  mut transform: G,
) -> impl FnMut(Input) -> IResult<Input, Output, Error>
where
  Input: Clone
    + crate::input::Offset
    + InputLength
    + InputTake
    + InputTakeAtPosition
    + Slice<RangeFrom<usize>>
    + InputIter,
  Input: crate::input::ExtendInto<Item = ExtendItem, Extender = Output>,
  O1: crate::input::ExtendInto<Item = ExtendItem, Extender = Output>,
  O2: crate::input::ExtendInto<Item = ExtendItem, Extender = Output>,
  <Input as InputIter>::Item: crate::input::AsChar,
  F: Parser<Input, O1, Error>,
  G: Parser<Input, O2, Error>,
  Error: ParseError<Input>,
{
  move |input: Input| escaped_transform_internal(input, &mut normal, control_char, &mut transform)
}

#[cfg(feature = "alloc")]
pub(crate) fn escaped_transform_internal<Input, Error, F, G, O1, O2, ExtendItem, Output>(
  input: Input,
  normal: &mut F,
  control_char: char,
  transform: &mut G,
) -> IResult<Input, Output, Error>
where
  Input: Clone
    + crate::input::Offset
    + InputLength
    + InputTake
    + InputTakeAtPosition
    + Slice<RangeFrom<usize>>
    + InputIter,
  Input: crate::input::ExtendInto<Item = ExtendItem, Extender = Output>,
  O1: crate::input::ExtendInto<Item = ExtendItem, Extender = Output>,
  O2: crate::input::ExtendInto<Item = ExtendItem, Extender = Output>,
  <Input as InputIter>::Item: crate::input::AsChar,
  F: Parser<Input, O1, Error>,
  G: Parser<Input, O2, Error>,
  Error: ParseError<Input>,
{
  use crate::input::AsChar;

  let mut index = 0;
  let mut res = input.new_builder();

  let i = input.clone();

  while index < i.input_len() {
    let current_len = i.input_len();
    let remainder = i.slice(index..);
    match normal.parse(remainder.clone()) {
      Ok((i2, o)) => {
        o.extend_into(&mut res);
        if i2.input_len() == 0 {
          return Ok((i.slice(i.input_len()..), res));
        } else if i2.input_len() == current_len {
          return Ok((remainder, res));
        } else {
          index = input.offset(&i2);
        }
      }
      Err(Err::Error(_)) => {
        // unwrap() should be safe here since index < $i.input_len()
        if remainder.iter_elements().next().unwrap().as_char() == control_char {
          let next = index + control_char.len_utf8();
          let input_len = input.input_len();

          if next >= input_len {
            return Err(Err::Error(Error::from_error_kind(
              remainder,
              ErrorKind::EscapedTransform,
            )));
          } else {
            match transform.parse(i.slice(next..)) {
              Ok((i2, o)) => {
                o.extend_into(&mut res);
                if i2.input_len() == 0 {
                  return Ok((i.slice(i.input_len()..), res));
                } else {
                  index = input.offset(&i2);
                }
              }
              Err(e) => return Err(e),
            }
          }
        } else {
          if index == 0 {
            return Err(Err::Error(Error::from_error_kind(
              remainder,
              ErrorKind::EscapedTransform,
            )));
          }
          return Ok((remainder, res));
        }
      }
      Err(e) => return Err(e),
    }
  }
  Ok((input.slice(index..), res))
}

#[cfg(test)]
mod tests {
  use super::*;
  use crate::character::complete::{alpha1 as alpha, digit1 as digit};
  #[cfg(feature = "alloc")]
  use crate::{
    branch::alt,
    combinator::{map, value},
    lib::std::string::String,
    lib::std::vec::Vec,
  };

  #[test]
  fn complete_take_while_m_n_utf8_all_matching() {
    let result: IResult<&str, &str> =
      super::take_while_m_n(1, 4, |c: char| c.is_alphabetic())("øn");
    assert_eq!(result, Ok(("", "øn")));
  }

  #[test]
  fn complete_take_while_m_n_utf8_all_matching_substring() {
    let result: IResult<&str, &str> =
      super::take_while_m_n(1, 1, |c: char| c.is_alphabetic())("øn");
    assert_eq!(result, Ok(("n", "ø")));
  }

  // issue #1336 "escaped hangs if normal parser accepts empty"
  fn escaped_string(input: &str) -> IResult<&str, &str> {
    use crate::character::complete::{alpha0, one_of};
    escaped(alpha0, '\\', one_of("n"))(input)
  }

  // issue #1336 "escaped hangs if normal parser accepts empty"
  #[test]
  fn escaped_hang() {
    escaped_string("7").unwrap();
    escaped_string("a7").unwrap();
  }

  // issue ##1118 escaped does not work with empty string
  fn unquote(input: &str) -> IResult<&str, &str> {
    use crate::bytes::complete::*;
    use crate::character::complete::*;
    use crate::combinator::opt;
    use crate::sequence::delimited;

    delimited(
      char('"'),
      escaped(opt(none_of(r#"\""#)), '\\', one_of(r#"\"rnt"#)),
      char('"'),
    )(input)
  }

  #[test]
  fn escaped_hang_1118() {
    assert_eq!(unquote(r#""""#), Ok(("", "")));
  }

  #[cfg(feature = "alloc")]
  #[allow(unused_variables)]
  #[test]
  fn escaping() {
    use crate::character::complete::one_of;

    fn esc(i: &[u8]) -> IResult<&[u8], &[u8]> {
      escaped(alpha, '\\', one_of("\"n\\"))(i)
    }
    assert_eq!(esc(&b"abcd;"[..]), Ok((&b";"[..], &b"abcd"[..])));
    assert_eq!(esc(&b"ab\\\"cd;"[..]), Ok((&b";"[..], &b"ab\\\"cd"[..])));
    assert_eq!(esc(&b"\\\"abcd;"[..]), Ok((&b";"[..], &b"\\\"abcd"[..])));
    assert_eq!(esc(&b"\\n;"[..]), Ok((&b";"[..], &b"\\n"[..])));
    assert_eq!(esc(&b"ab\\\"12"[..]), Ok((&b"12"[..], &b"ab\\\""[..])));
    assert_eq!(
      esc(&b"AB\\"[..]),
      Err(Err::Error(error_position!(
        &b"AB\\"[..],
        ErrorKind::Escaped
      )))
    );
    assert_eq!(
      esc(&b"AB\\A"[..]),
      Err(Err::Error(error_node_position!(
        &b"AB\\A"[..],
        ErrorKind::Escaped,
        error_position!(&b"A"[..], ErrorKind::OneOf)
      )))
    );

    fn esc2(i: &[u8]) -> IResult<&[u8], &[u8]> {
      escaped(digit, '\\', one_of("\"n\\"))(i)
    }
    assert_eq!(esc2(&b"12\\nnn34"[..]), Ok((&b"nn34"[..], &b"12\\n"[..])));
  }

  #[cfg(feature = "alloc")]
  #[test]
  fn escaping_str() {
    use crate::character::complete::one_of;

    fn esc(i: &str) -> IResult<&str, &str> {
      escaped(alpha, '\\', one_of("\"n\\"))(i)
    }
    assert_eq!(esc("abcd;"), Ok((";", "abcd")));
    assert_eq!(esc("ab\\\"cd;"), Ok((";", "ab\\\"cd")));
    assert_eq!(esc("\\\"abcd;"), Ok((";", "\\\"abcd")));
    assert_eq!(esc("\\n;"), Ok((";", "\\n")));
    assert_eq!(esc("ab\\\"12"), Ok(("12", "ab\\\"")));
    assert_eq!(
      esc("AB\\"),
      Err(Err::Error(error_position!("AB\\", ErrorKind::Escaped)))
    );
    assert_eq!(
      esc("AB\\A"),
      Err(Err::Error(error_node_position!(
        "AB\\A",
        ErrorKind::Escaped,
        error_position!("A", ErrorKind::OneOf)
      )))
    );

    fn esc2(i: &str) -> IResult<&str, &str> {
      escaped(digit, '\\', one_of("\"n\\"))(i)
    }
    assert_eq!(esc2("12\\nnn34"), Ok(("nn34", "12\\n")));

    fn esc3(i: &str) -> IResult<&str, &str> {
      escaped(alpha, '\u{241b}', one_of("\"n"))(i)
    }
    assert_eq!(esc3("ab␛ncd;"), Ok((";", "ab␛ncd")));
  }

  #[cfg(feature = "alloc")]
  fn to_s(i: Vec<u8>) -> String {
    String::from_utf8_lossy(&i).into_owned()
  }

  #[cfg(feature = "alloc")]
  #[test]
  fn escape_transform() {
    fn esc(i: &[u8]) -> IResult<&[u8], String> {
      map(
        escaped_transform(
          alpha,
          '\\',
          alt((
            value(&b"\\"[..], tag("\\")),
            value(&b"\""[..], tag("\"")),
            value(&b"\n"[..], tag("n")),
          )),
        ),
        to_s,
      )(i)
    }

    assert_eq!(esc(&b"abcd;"[..]), Ok((&b";"[..], String::from("abcd"))));
    assert_eq!(
      esc(&b"ab\\\"cd;"[..]),
      Ok((&b";"[..], String::from("ab\"cd")))
    );
    assert_eq!(
      esc(&b"\\\"abcd;"[..]),
      Ok((&b";"[..], String::from("\"abcd")))
    );
    assert_eq!(esc(&b"\\n;"[..]), Ok((&b";"[..], String::from("\n"))));
    assert_eq!(
      esc(&b"ab\\\"12"[..]),
      Ok((&b"12"[..], String::from("ab\"")))
    );
    assert_eq!(
      esc(&b"AB\\"[..]),
      Err(Err::Error(error_position!(
        &b"\\"[..],
        ErrorKind::EscapedTransform
      )))
    );
    assert_eq!(
      esc(&b"AB\\A"[..]),
      Err(Err::Error(error_node_position!(
        &b"AB\\A"[..],
        ErrorKind::EscapedTransform,
        error_position!(&b"A"[..], ErrorKind::Tag)
      )))
    );

    fn esc2(i: &[u8]) -> IResult<&[u8], String> {
      map(
        escaped_transform(
          alpha,
          '&',
          alt((
            value("è".as_bytes(), tag("egrave;")),
            value("à".as_bytes(), tag("agrave;")),
          )),
        ),
        to_s,
      )(i)
    }
    assert_eq!(
      esc2(&b"ab&egrave;DEF;"[..]),
      Ok((&b";"[..], String::from("abèDEF")))
    );
    assert_eq!(
      esc2(&b"ab&egrave;D&agrave;EF;"[..]),
      Ok((&b";"[..], String::from("abèDàEF")))
    );
  }

  #[cfg(feature = "std")]
  #[test]
  fn escape_transform_str() {
    fn esc(i: &str) -> IResult<&str, String> {
      escaped_transform(
        alpha,
        '\\',
        alt((
          value("\\", tag("\\")),
          value("\"", tag("\"")),
          value("\n", tag("n")),
        )),
      )(i)
    }

    assert_eq!(esc("abcd;"), Ok((";", String::from("abcd"))));
    assert_eq!(esc("ab\\\"cd;"), Ok((";", String::from("ab\"cd"))));
    assert_eq!(esc("\\\"abcd;"), Ok((";", String::from("\"abcd"))));
    assert_eq!(esc("\\n;"), Ok((";", String::from("\n"))));
    assert_eq!(esc("ab\\\"12"), Ok(("12", String::from("ab\""))));
    assert_eq!(
      esc("AB\\"),
      Err(Err::Error(error_position!(
        "\\",
        ErrorKind::EscapedTransform
      )))
    );
    assert_eq!(
      esc("AB\\A"),
      Err(Err::Error(error_node_position!(
        "AB\\A",
        ErrorKind::EscapedTransform,
        error_position!("A", ErrorKind::Tag)
      )))
    );

    fn esc2(i: &str) -> IResult<&str, String> {
      escaped_transform(
        alpha,
        '&',
        alt((value("è", tag("egrave;")), value("à", tag("agrave;")))),
      )(i)
    }
    assert_eq!(esc2("ab&egrave;DEF;"), Ok((";", String::from("abèDEF"))));
    assert_eq!(
      esc2("ab&egrave;D&agrave;EF;"),
      Ok((";", String::from("abèDàEF")))
    );

    fn esc3(i: &str) -> IResult<&str, String> {
      escaped_transform(
        alpha,
        '␛',
        alt((value("\0", tag("0")), value("\n", tag("n")))),
      )(i)
    }
    assert_eq!(esc3("a␛0bc␛n"), Ok(("", String::from("a\0bc\n"))));
  }
}<|MERGE_RESOLUTION|>--- conflicted
+++ resolved
@@ -489,19 +489,13 @@
 /// assert_eq!(till_colon("12345"), Ok(("", "12345")));
 /// assert_eq!(till_colon(""), Ok(("", "")));
 /// ```
-<<<<<<< HEAD
 ///
 /// **WARNING:** Deprecated, replaced with [`winnow::bytes::take_till`][crate::bytes::take_till]
 #[deprecated(since = "8.0.0", note = "Replaced with `winnow::bytes::take_till`")]
+#[allow(clippy::redundant_closure)]
 pub fn take_till<T, Input, Error: ParseError<Input>>(
   list: T,
 ) -> impl Fn(Input) -> IResult<Input, <Input as IntoOutput>::Output, Error>
-=======
-#[allow(clippy::redundant_closure)]
-pub fn take_till<F, Input, Error: ParseError<Input>>(
-  cond: F,
-) -> impl Fn(Input) -> IResult<Input, Input, Error>
->>>>>>> f08b5e2b
 where
   Input: InputTakeAtPosition,
   Input: IntoOutput,
@@ -544,19 +538,13 @@
 /// assert_eq!(till_colon("12345"), Ok(("", "12345")));
 /// assert_eq!(till_colon(""), Err(Err::Error(Error::new("", ErrorKind::TakeTill1))));
 /// ```
-<<<<<<< HEAD
 ///
 /// **WARNING:** Deprecated, replaced with [`winnow::bytes::take_till1`][crate::bytes::take_till1]
 #[deprecated(since = "8.0.0", note = "Replaced with `winnow::bytes::take_till1`")]
+#[allow(clippy::redundant_closure)]
 pub fn take_till1<T, Input, Error: ParseError<Input>>(
   list: T,
 ) -> impl Fn(Input) -> IResult<Input, <Input as IntoOutput>::Output, Error>
-=======
-#[allow(clippy::redundant_closure)]
-pub fn take_till1<F, Input, Error: ParseError<Input>>(
-  cond: F,
-) -> impl Fn(Input) -> IResult<Input, Input, Error>
->>>>>>> f08b5e2b
 where
   Input: InputTakeAtPosition,
   Input: IntoOutput,
