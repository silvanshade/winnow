#[cfg(feature = "verbose-errors")]
use internal::{Err, IResult};
#[cfg(feature = "verbose-errors")]
use verbose_errors::Context;

#[cfg(feature = "std")]
use std::collections::HashMap;

use std::vec::Vec;
use std::string::ToString;

/// useful functions to calculate the offset between slices and show a hexdump of a slice
pub trait Offset {
  /// offset between the first byte of self and the first byte of the argument
  fn offset(&self, second: &Self) -> usize;
}

#[cfg(feature = "std")]
pub trait HexDisplay {
  /// Converts the value of `self` to a hex dump, returning the owned
  /// string.
  fn to_hex(&self, chunk_size: usize) -> String;

  /// Converts the value of `self` to a hex dump beginning at `from` address, returning the owned
  /// string.
  fn to_hex_from(&self, chunk_size: usize, from: usize) -> String;
}

#[cfg(feature = "std")]
static CHARS: &'static [u8] = b"0123456789abcdef";

impl Offset for [u8] {
  fn offset(&self, second: &[u8]) -> usize {
    let fst = self.as_ptr();
    let snd = second.as_ptr();

    snd as usize - fst as usize
  }
}

impl Offset for str {
  fn offset(&self, second: &Self) -> usize {
    let fst = self.as_ptr();
    let snd = second.as_ptr();

    snd as usize - fst as usize
  }
}

#[cfg(feature = "std")]
impl HexDisplay for [u8] {
  #[allow(unused_variables)]
  fn to_hex(&self, chunk_size: usize) -> String {
    self.to_hex_from(chunk_size, 0)
  }

  #[allow(unused_variables)]
  fn to_hex_from(&self, chunk_size: usize, from: usize) -> String {
    let mut v = Vec::with_capacity(self.len() * 3);
    let mut i = from;
    for chunk in self.chunks(chunk_size) {
      let s = format!("{:08x}", i);
      for &ch in s.as_bytes().iter() {
        v.push(ch);
      }
      v.push(b'\t');

      i += chunk_size;

      for &byte in chunk {
        v.push(CHARS[(byte >> 4) as usize]);
        v.push(CHARS[(byte & 0xf) as usize]);
        v.push(b' ');
      }
      if chunk_size > chunk.len() {
        for j in 0..(chunk_size - chunk.len()) {
          v.push(b' ');
          v.push(b' ');
          v.push(b' ');
        }
      }
      v.push(b'\t');

      for &byte in chunk {
        if (byte >= 32 && byte <= 126) || byte >= 128 {
          v.push(byte);
        } else {
          v.push(b'.');
        }
      }
      v.push(b'\n');
    }

    String::from_utf8_lossy(&v[..]).into_owned()
  }
}

/// Prints a message if the parser fails
///
/// The message prints the `Error` or `Incomplete`
/// and the parser's calling code
///
/// ```
/// # #[macro_use] extern crate nom;
/// # fn main() {
///    named!(f, dbg!( tag!( "abcd" ) ) );
///
///    let a = &b"efgh"[..];
///
///    // Will print the following message:
///    // Error(Position(0, [101, 102, 103, 104])) at l.5 by ' tag ! ( "abcd" ) '
///    f(a);
/// # }
/// ```
#[macro_export]
macro_rules! dbg (
  ($i: expr, $submac:ident!( $($args:tt)* )) => (
    {
      use ::std::result::Result::*;
      let l = line!();
      match $submac!($i, $($args)*) {
        Err(e) => {
          println!("Err({:?}) at l.{} by ' {} '", e, l, stringify!($submac!($($args)*)));
          Err(e)
        },
        a => a,
      }
    }
  );

  ($i:expr, $f:ident) => (
      dbg!($i, call!($f));
  );
);

/// Prints a message and the input if the parser fails
///
/// The message prints the `Error` or `Incomplete`
/// and the parser's calling code.
///
/// It also displays the input in hexdump format
///
/// ```ignore
/// # #[macro_use] extern crate nom;
/// # fn main() {
///    named!(f, dbg_dmp!( tag!( "abcd" ) ) );
///
///    let a = &b"efghijkl"[..];
///
///    // Will print the following message:
///    // Error(Position(0, [101, 102, 103, 104, 105, 106, 107, 108])) at l.5 by ' tag ! ( "abcd" ) '
///    // 00000000        65 66 67 68 69 6a 6b 6c         efghijkl
///    f(a);
/// # }
#[macro_export]
macro_rules! dbg_dmp (
  ($i: expr, $submac:ident!( $($args:tt)* )) => (
    {
      use $crate::HexDisplay;
      let l = line!();
      match $submac!($i, $($args)*) {
        Err(e) => {
          println!("Error({:?}) at l.{} by ' {} '\n{}", e, l, stringify!($submac!($($args)*)), $i.to_hex(8));
          Err(e)
        },
        a => a,
      }
    }
  );

  ($i:expr, $f:ident) => (
      dbg_dmp!($i, call!($f));
  );
);

#[cfg(feature = "verbose-errors")]
pub fn error_to_list<P: Clone, E: Clone>(e: &Context<P, E>) -> Vec<(P, ErrorKind<E>)> {
  match e {
    &Context::Code(ref i, ref err) => {
      let mut v = Vec::new();
      v.push((i.clone(), err.clone()));
      return v;
    }
    &Context::List(ref v) => {
      let mut v2 = v.clone();
      v2.reverse();
      v2
    }
  }
}

#[cfg(feature = "verbose-errors")]
pub fn compare_error_paths<P: Clone + PartialEq, E: Clone + PartialEq>(e1: &Context<P, E>, e2: &Context<P, E>) -> bool {
  error_to_list(e1) == error_to_list(e2)
}


#[cfg(feature = "std")]
#[cfg(feature = "verbose-errors")]
use std::hash::Hash;

#[cfg(feature = "std")]
#[cfg(feature = "verbose-errors")]
pub fn add_error_pattern<'a, I: Clone + Hash + Eq, O, E: Clone + Hash + Eq>(
  h: &mut HashMap<Vec<(I, ErrorKind<E>)>, &'a str>,
  res: IResult<I, O, E>,
  message: &'a str,
) -> bool {
  match res {
    Err(Err::Error(e)) |
    Err(Err::Failure(e)) => {
      h.insert(error_to_list(&e), message);
      true
    }
    _ => false,

  }
}

pub fn slice_to_offsets(input: &[u8], s: &[u8]) -> (usize, usize) {
  let start = input.as_ptr();
  let off1 = s.as_ptr() as usize - start as usize;
  let off2 = off1 + s.len();
  (off1, off2)
}

#[cfg(feature = "std")]
#[cfg(feature = "verbose-errors")]
pub fn prepare_errors<O, E: Clone>(input: &[u8], res: IResult<&[u8], O, E>) -> Option<Vec<(ErrorKind<E>, usize, usize)>> {
  if let Err(Err::Error(e)) = res {
    let mut v: Vec<(ErrorKind<E>, usize, usize)> = Vec::new();

    match e {
      Context::Code(p, kind) => {
        let (o1, o2) = slice_to_offsets(input, p);
        v.push((kind, o1, o2));
      }
      Context::List(mut l) => {
        for (p, kind) in l.drain(..) {
          let (o1, o2) = slice_to_offsets(input, p);
          v.push((kind, o1, o2));
        }

        v.reverse()
      }
    }

    v.sort_by(|a, b| a.1.cmp(&b.1));
    Some(v)
  } else {
    None
  }
}

#[cfg(feature = "std")]
#[cfg(feature = "verbose-errors")]
pub fn print_error<O, E: Clone>(input: &[u8], res: IResult<&[u8], O, E>) {
  if let Some(v) = prepare_errors(input, res) {
    let colors = generate_colors(&v);
    println!("parser codes: {}", print_codes(&colors, &HashMap::new()));
    println!("{}", print_offsets(input, 0, &v));

  } else {
    println!("not an error");
  }
}

#[cfg(feature = "std")]
#[cfg(feature = "verbose-errors")]
pub fn generate_colors<E>(v: &[(ErrorKind<E>, usize, usize)]) -> HashMap<u32, u8> {
  let mut h: HashMap<u32, u8> = HashMap::new();
  let mut color = 0;

  for &(ref c, _, _) in v.iter() {
    h.insert(error_to_u32(c), color + 31);
    color = color + 1 % 7;
  }

  h
}

pub fn code_from_offset<E>(v: &[(ErrorKind<E>, usize, usize)], offset: usize) -> Option<u32> {
  let mut acc: Option<(u32, usize, usize)> = None;
  for &(ref ek, s, e) in v.iter() {
    let c = error_to_u32(ek);
    if s <= offset && offset <= e {
      if let Some((_, start, end)) = acc {
        if start <= s && e <= end {
          acc = Some((c, s, e));
        }
      } else {
        acc = Some((c, s, e));
      }
    }
  }
  if let Some((code, _, _)) = acc {
    return Some(code);
  } else {
    return None;
  }
}

pub fn reset_color(v: &mut Vec<u8>) {
  v.push(0x1B);
  v.push(b'[');
  v.push(0);
  v.push(b'm');
}

pub fn write_color(v: &mut Vec<u8>, color: u8) {
  v.push(0x1B);
  v.push(b'[');
  v.push(1);
  v.push(b';');
  let s = color.to_string();
  let bytes = s.as_bytes();
  v.extend(bytes.iter().cloned());
  v.push(b'm');
}

#[cfg(feature = "std")]
#[cfg_attr(feature = "cargo-clippy", allow(implicit_hasher))]
pub fn print_codes(colors: &HashMap<u32, u8>, names: &HashMap<u32, &str>) -> String {
  let mut v = Vec::new();
  for (code, &color) in colors {
    if let Some(&s) = names.get(code) {
      let bytes = s.as_bytes();
      write_color(&mut v, color);
      v.extend(bytes.iter().cloned());
    } else {
      let s = code.to_string();
      let bytes = s.as_bytes();
      write_color(&mut v, color);
      v.extend(bytes.iter().cloned());
    }
    reset_color(&mut v);
    v.push(b' ');
  }
  reset_color(&mut v);

  String::from_utf8_lossy(&v[..]).into_owned()
}

#[cfg(feature = "std")]
#[cfg(feature = "verbose-errors")]
pub fn print_offsets<E>(input: &[u8], from: usize, offsets: &[(ErrorKind<E>, usize, usize)]) -> String {
  let mut v = Vec::with_capacity(input.len() * 3);
  let mut i = from;
  let chunk_size = 8;
  let mut current_code: Option<u32> = None;
  let mut current_code2: Option<u32> = None;

  let colors = generate_colors(&offsets);

  for chunk in input.chunks(chunk_size) {
    let s = format!("{:08x}", i);
    for &ch in s.as_bytes().iter() {
      v.push(ch);
    }
    v.push(b'\t');

    let mut k = i;
    let mut l = i;
    for &byte in chunk {
      if let Some(code) = code_from_offset(&offsets, k) {
        if let Some(current) = current_code {
          if current != code {
            reset_color(&mut v);
            current_code = Some(code);
            if let Some(&color) = colors.get(&code) {
              write_color(&mut v, color);
            }
          }
        } else {
          current_code = Some(code);
          if let Some(&color) = colors.get(&code) {
            write_color(&mut v, color);
          }
        }
      }
      v.push(CHARS[(byte >> 4) as usize]);
      v.push(CHARS[(byte & 0xf) as usize]);
      v.push(b' ');
      k = k + 1;
    }

    reset_color(&mut v);

    if chunk_size > chunk.len() {
      for _ in 0..(chunk_size - chunk.len()) {
        v.push(b' ');
        v.push(b' ');
        v.push(b' ');
      }
    }
    v.push(b'\t');

    for &byte in chunk {
      if let Some(code) = code_from_offset(&offsets, l) {
        if let Some(current) = current_code2 {
          if current != code {
            reset_color(&mut v);
            current_code2 = Some(code);
            if let Some(&color) = colors.get(&code) {
              write_color(&mut v, color);
            }
          }
        } else {
          current_code2 = Some(code);
          if let Some(&color) = colors.get(&code) {
            write_color(&mut v, color);
          }
        }
      }
      if (byte >= 32 && byte <= 126) || byte >= 128 {
        v.push(byte);
      } else {
        v.push(b'.');
      }
      l = l + 1;
    }
    reset_color(&mut v);

    v.push(b'\n');
    i = i + chunk_size;
  }

  String::from_utf8_lossy(&v[..]).into_owned()
}

pub trait AsBytes {
  fn as_bytes(&self) -> &[u8];
}

impl<'a> AsBytes for &'a str {
  #[inline(always)]
  fn as_bytes(&self) -> &[u8] {
    str::as_bytes(self)
  }
}

impl AsBytes for str {
  #[inline(always)]
  fn as_bytes(&self) -> &[u8] {
    str::as_bytes(self)
  }
}

impl<'a> AsBytes for &'a [u8] {
  #[inline(always)]
  fn as_bytes(&self) -> &[u8] {
    *self
  }
}

impl AsBytes for [u8] {
  #[inline(always)]
  fn as_bytes(&self) -> &[u8] {
    self
  }
}

macro_rules! array_impls {
  ($($N:expr)+) => {
    $(
      impl<'a> AsBytes for &'a [u8; $N] {
        #[inline(always)]
        fn as_bytes(&self) -> &[u8] {
          *self
        }
      }

      impl AsBytes for [u8; $N] {
        #[inline(always)]
        fn as_bytes(&self) -> &[u8] {
          self
        }
      }
    )+
  };
}


array_impls! {
     0  1  2  3  4  5  6  7  8  9
    10 11 12 13 14 15 16 17 18 19
    20 21 22 23 24 25 26 27 28 29
    30 31 32
}

/// indicates which parser returned an error
#[cfg_attr(rustfmt, rustfmt_skip)]
#[derive(Debug,PartialEq,Eq,Hash,Clone)]
pub enum ErrorKind<E = u32> {
  Custom(E),
  Tag,
  MapRes,
  MapOpt,
  Alt,
  IsNot,
  IsA,
  SeparatedList,
  SeparatedNonEmptyList,
  Many0,
  Many1,
  ManyTill,
  Count,
  TakeUntilAndConsume,
  TakeUntil,
  TakeUntilEitherAndConsume,
  TakeUntilEither,
  LengthValue,
  TagClosure,
  Alpha,
  Digit,
  HexDigit,
  OctDigit,
  AlphaNumeric,
  Space,
  MultiSpace,
  LengthValueFn,
  Eof,
  ExprOpt,
  ExprRes,
  CondReduce,
  Switch,
  TagBits,
  OneOf,
  NoneOf,
  Char,
  CrLf,
  RegexpMatch,
  RegexpMatches,
  RegexpFind,
  RegexpCapture,
  RegexpCaptures,
  TakeWhile1,
  Complete,
  Fix,
  Escaped,
  EscapedTransform,
  TagStr,
  IsNotStr,
  IsAStr,
  TakeWhile1Str,
  NonEmpty,
  ManyMN,
  TakeUntilAndConsumeStr,
  TakeUntilStr,
  Not,
  Permutation,
  Verify,
  TakeTill1,
  TakeUntilAndConsume1,
}

#[cfg_attr(rustfmt, rustfmt_skip)]
pub fn error_to_u32<E>(e: &ErrorKind<E>) -> u32 {
  match *e {
    ErrorKind::Custom(_)                 => 0,
    ErrorKind::Tag                       => 1,
    ErrorKind::MapRes                    => 2,
    ErrorKind::MapOpt                    => 3,
    ErrorKind::Alt                       => 4,
    ErrorKind::IsNot                     => 5,
    ErrorKind::IsA                       => 6,
    ErrorKind::SeparatedList             => 7,
    ErrorKind::SeparatedNonEmptyList     => 8,
    ErrorKind::Many1                     => 9,
    ErrorKind::Count                     => 10,
    ErrorKind::TakeUntilAndConsume       => 11,
    ErrorKind::TakeUntil                 => 12,
    ErrorKind::TakeUntilEitherAndConsume => 13,
    ErrorKind::TakeUntilEither           => 14,
    ErrorKind::LengthValue               => 15,
    ErrorKind::TagClosure                => 16,
    ErrorKind::Alpha                     => 17,
    ErrorKind::Digit                     => 18,
    ErrorKind::AlphaNumeric              => 19,
    ErrorKind::Space                     => 20,
    ErrorKind::MultiSpace                => 21,
    ErrorKind::LengthValueFn             => 22,
    ErrorKind::Eof                       => 23,
    ErrorKind::ExprOpt                   => 24,
    ErrorKind::ExprRes                   => 25,
    ErrorKind::CondReduce                => 26,
    ErrorKind::Switch                    => 27,
    ErrorKind::TagBits                   => 28,
    ErrorKind::OneOf                     => 29,
    ErrorKind::NoneOf                    => 30,
    ErrorKind::Char                      => 40,
    ErrorKind::CrLf                      => 41,
    ErrorKind::RegexpMatch               => 42,
    ErrorKind::RegexpMatches             => 43,
    ErrorKind::RegexpFind                => 44,
    ErrorKind::RegexpCapture             => 45,
    ErrorKind::RegexpCaptures            => 46,
    ErrorKind::TakeWhile1                => 47,
    ErrorKind::Complete                  => 48,
    ErrorKind::Fix                       => 49,
    ErrorKind::Escaped                   => 50,
    ErrorKind::EscapedTransform          => 51,
    ErrorKind::TagStr                    => 52,
    ErrorKind::IsNotStr                  => 53,
    ErrorKind::IsAStr                    => 54,
    ErrorKind::TakeWhile1Str             => 55,
    ErrorKind::NonEmpty                  => 56,
    ErrorKind::ManyMN                    => 57,
    ErrorKind::TakeUntilAndConsumeStr    => 58,
    ErrorKind::HexDigit                  => 59,
    ErrorKind::TakeUntilStr              => 60,
    ErrorKind::OctDigit                  => 61,
    ErrorKind::Many0                     => 62,
    ErrorKind::Not                       => 63,
    ErrorKind::Permutation               => 64,
    ErrorKind::ManyTill                  => 65,
    ErrorKind::Verify                    => 66,
    ErrorKind::TakeTill1                 => 67,
    ErrorKind::TakeUntilAndConsume1      => 68,
  }
}

<<<<<<< HEAD
impl<E> ErrorKind<E> {
  #[cfg_attr(rustfmt, rustfmt_skip)]
  pub fn description(&self) -> &str {
    match *self {
      ErrorKind::Custom(_)                 => "Custom error",
      ErrorKind::Tag                       => "Tag",
      ErrorKind::MapRes                    => "Map on Result",
      ErrorKind::MapOpt                    => "Map on Option",
      ErrorKind::Alt                       => "Alternative",
      ErrorKind::IsNot                     => "IsNot",
      ErrorKind::IsA                       => "IsA",
      ErrorKind::SeparatedList             => "Separated list",
      ErrorKind::SeparatedNonEmptyList     => "Separated non empty list",
      ErrorKind::Many0                     => "Many0",
      ErrorKind::Many1                     => "Many1",
      ErrorKind::Count                     => "Count",
      ErrorKind::TakeUntilAndConsume       => "Take until and consume",
      ErrorKind::TakeUntil                 => "Take until",
      ErrorKind::TakeUntilEitherAndConsume => "Take until either and consume",
      ErrorKind::TakeUntilEither           => "Take until either",
      ErrorKind::LengthValue               => "Length followed by value",
      ErrorKind::TagClosure                => "Tag closure",
      ErrorKind::Alpha                     => "Alphabetic",
      ErrorKind::Digit                     => "Digit",
      ErrorKind::AlphaNumeric              => "AlphaNumeric",
      ErrorKind::Space                     => "Space",
      ErrorKind::MultiSpace                => "Multiple spaces",
      ErrorKind::LengthValueFn             => "LengthValueFn",
      ErrorKind::Eof                       => "End of file",
      ErrorKind::ExprOpt                   => "Evaluate Option",
      ErrorKind::ExprRes                   => "Evaluate Result",
      ErrorKind::CondReduce                => "Condition reduce",
      ErrorKind::Switch                    => "Switch",
      ErrorKind::TagBits                   => "Tag on bitstream",
      ErrorKind::OneOf                     => "OneOf",
      ErrorKind::NoneOf                    => "NoneOf",
      ErrorKind::Char                      => "Char",
      ErrorKind::CrLf                      => "CrLf",
      ErrorKind::RegexpMatch               => "RegexpMatch",
      ErrorKind::RegexpMatches             => "RegexpMatches",
      ErrorKind::RegexpFind                => "RegexpFind",
      ErrorKind::RegexpCapture             => "RegexpCapture",
      ErrorKind::RegexpCaptures            => "RegexpCaptures",
      ErrorKind::TakeWhile1                => "TakeWhile1",
      ErrorKind::Complete                  => "Complete",
      ErrorKind::Fix                       => "Fix",
      ErrorKind::Escaped                   => "Escaped",
      ErrorKind::EscapedTransform          => "EscapedTransform",
      ErrorKind::TagStr                    => "Tag on strings",
      ErrorKind::IsNotStr                  => "IsNot on strings",
      ErrorKind::IsAStr                    => "IsA on strings",
      ErrorKind::TakeWhile1Str             => "TakeWhile1 on strings",
      ErrorKind::NonEmpty                  => "NonEmpty",
      ErrorKind::ManyMN                    => "Many(m, n)",
      ErrorKind::TakeUntilAndConsumeStr    => "Take until and consume on strings",
      ErrorKind::HexDigit                  => "Hexadecimal Digit",
      ErrorKind::TakeUntilStr              => "Take until on strings",
      ErrorKind::OctDigit                  => "Octal digit",
      ErrorKind::Not                       => "Negation",
      ErrorKind::Permutation               => "Permutation",
      ErrorKind::ManyTill                  => "ManyTill",
      ErrorKind::Verify                    => "predicate verification",
      ErrorKind::TakeTill1                 => "TakeTill1",
=======
  impl<E> ErrorKind<E> {
    pub fn description(&self) -> &str {
      match *self {
        ErrorKind::Custom(_)                 => "Custom error",
        ErrorKind::Tag                       => "Tag",
        ErrorKind::MapRes                    => "Map on Result",
        ErrorKind::MapOpt                    => "Map on Option",
        ErrorKind::Alt                       => "Alternative",
        ErrorKind::IsNot                     => "IsNot",
        ErrorKind::IsA                       => "IsA",
        ErrorKind::SeparatedList             => "Separated list",
        ErrorKind::SeparatedNonEmptyList     => "Separated non empty list",
        ErrorKind::Many0                     => "Many0",
        ErrorKind::Many1                     => "Many1",
        ErrorKind::Count                     => "Count",
        ErrorKind::TakeUntilAndConsume       => "Take until and consume",
        ErrorKind::TakeUntil                 => "Take until",
        ErrorKind::TakeUntilEitherAndConsume => "Take until either and consume",
        ErrorKind::TakeUntilEither           => "Take until either",
        ErrorKind::LengthValue               => "Length followed by value",
        ErrorKind::TagClosure                => "Tag closure",
        ErrorKind::Alpha                     => "Alphabetic",
        ErrorKind::Digit                     => "Digit",
        ErrorKind::AlphaNumeric              => "AlphaNumeric",
        ErrorKind::Space                     => "Space",
        ErrorKind::MultiSpace                => "Multiple spaces",
        ErrorKind::LengthValueFn             => "LengthValueFn",
        ErrorKind::Eof                       => "End of file",
        ErrorKind::ExprOpt                   => "Evaluate Option",
        ErrorKind::ExprRes                   => "Evaluate Result",
        ErrorKind::CondReduce                => "Condition reduce",
        ErrorKind::Switch                    => "Switch",
        ErrorKind::TagBits                   => "Tag on bitstream",
        ErrorKind::OneOf                     => "OneOf",
        ErrorKind::NoneOf                    => "NoneOf",
        ErrorKind::Char                      => "Char",
        ErrorKind::CrLf                      => "CrLf",
        ErrorKind::RegexpMatch               => "RegexpMatch",
        ErrorKind::RegexpMatches             => "RegexpMatches",
        ErrorKind::RegexpFind                => "RegexpFind",
        ErrorKind::RegexpCapture             => "RegexpCapture",
        ErrorKind::RegexpCaptures            => "RegexpCaptures",
        ErrorKind::TakeWhile1                => "TakeWhile1",
        ErrorKind::Complete                  => "Complete",
        ErrorKind::Fix                       => "Fix",
        ErrorKind::Escaped                   => "Escaped",
        ErrorKind::EscapedTransform          => "EscapedTransform",
        ErrorKind::TagStr                    => "Tag on strings",
        ErrorKind::IsNotStr                  => "IsNot on strings",
        ErrorKind::IsAStr                    => "IsA on strings",
        ErrorKind::TakeWhile1Str             => "TakeWhile1 on strings",
        ErrorKind::NonEmpty                  => "NonEmpty",
        ErrorKind::ManyMN                    => "Many(m, n)",
        ErrorKind::TakeUntilAndConsumeStr    => "Take until and consume on strings",
        ErrorKind::HexDigit                  => "Hexadecimal Digit",
        ErrorKind::TakeUntilStr              => "Take until on strings",
        ErrorKind::OctDigit                  => "Octal digit",
        ErrorKind::Not                       => "Negation",
        ErrorKind::Permutation               => "Permutation",
        ErrorKind::ManyTill                  => "ManyTill",
        ErrorKind::Verify                    => "predicate verification",
        ErrorKind::TakeTill1                 => "TakeTill1",
        ErrorKind::TakeUntilAndConsume1      => "Take at least 1 until and consume",
      }

    }
    /// Convert Err into an ErrorKind.
    ///
    /// This allows application code to use ErrorKind and stay independent from the `verbose-errors` features activation.
    pub fn into_error_kind(self) -> ErrorKind<E> {
      self
>>>>>>> fa075072
    }

  }
  /// Convert Err into an ErrorKind.
  ///
  /// This allows application code to use ErrorKind and stay independent from the `verbose-errors` features activation.
  pub fn into_error_kind(self) -> ErrorKind<E> {
    self
  }
}


pub trait Convert<T> {
  fn convert(T) -> Self;
}

impl<F, E: From<F>> Convert<ErrorKind<F>> for ErrorKind<E> {
  #[cfg_attr(rustfmt, rustfmt_skip)]
  fn convert(e: ErrorKind<F>) -> Self {
    match e {
      ErrorKind::Custom(c)                 => ErrorKind::Custom(E::from(c)),
      ErrorKind::Tag                       => ErrorKind::Tag,
      ErrorKind::MapRes                    => ErrorKind::MapRes,
      ErrorKind::MapOpt                    => ErrorKind::MapOpt,
      ErrorKind::Alt                       => ErrorKind::Alt,
      ErrorKind::IsNot                     => ErrorKind::IsNot,
      ErrorKind::IsA                       => ErrorKind::IsA,
      ErrorKind::SeparatedList             => ErrorKind::SeparatedList,
      ErrorKind::SeparatedNonEmptyList     => ErrorKind::SeparatedNonEmptyList,
      ErrorKind::Many1                     => ErrorKind::Many1,
      ErrorKind::Count                     => ErrorKind::Count,
      ErrorKind::TakeUntilAndConsume       => ErrorKind::TakeUntilAndConsume,
      ErrorKind::TakeUntil                 => ErrorKind::TakeUntil,
      ErrorKind::TakeUntilEitherAndConsume => ErrorKind::TakeUntilEitherAndConsume,
      ErrorKind::TakeUntilEither           => ErrorKind::TakeUntilEither,
      ErrorKind::LengthValue               => ErrorKind::LengthValue,
      ErrorKind::TagClosure                => ErrorKind::TagClosure,
      ErrorKind::Alpha                     => ErrorKind::Alpha,
      ErrorKind::Digit                     => ErrorKind::Digit,
      ErrorKind::AlphaNumeric              => ErrorKind::AlphaNumeric,
      ErrorKind::Space                     => ErrorKind::Space,
      ErrorKind::MultiSpace                => ErrorKind::MultiSpace,
      ErrorKind::LengthValueFn             => ErrorKind::LengthValueFn,
      ErrorKind::Eof                       => ErrorKind::Eof,
      ErrorKind::ExprOpt                   => ErrorKind::ExprOpt,
      ErrorKind::ExprRes                   => ErrorKind::ExprRes,
      ErrorKind::CondReduce                => ErrorKind::CondReduce,
      ErrorKind::Switch                    => ErrorKind::Switch,
      ErrorKind::TagBits                   => ErrorKind::TagBits,
      ErrorKind::OneOf                     => ErrorKind::OneOf,
      ErrorKind::NoneOf                    => ErrorKind::NoneOf,
      ErrorKind::Char                      => ErrorKind::Char,
      ErrorKind::CrLf                      => ErrorKind::CrLf,
      ErrorKind::RegexpMatch               => ErrorKind::RegexpMatch,
      ErrorKind::RegexpMatches             => ErrorKind::RegexpMatches,
      ErrorKind::RegexpFind                => ErrorKind::RegexpFind,
      ErrorKind::RegexpCapture             => ErrorKind::RegexpCapture,
      ErrorKind::RegexpCaptures            => ErrorKind::RegexpCaptures,
      ErrorKind::TakeWhile1                => ErrorKind::TakeWhile1,
      ErrorKind::Complete                  => ErrorKind::Complete,
      ErrorKind::Fix                       => ErrorKind::Fix,
      ErrorKind::Escaped                   => ErrorKind::Escaped,
      ErrorKind::EscapedTransform          => ErrorKind::EscapedTransform,
      ErrorKind::TagStr                    => ErrorKind::TagStr,
      ErrorKind::IsNotStr                  => ErrorKind::IsNotStr,
      ErrorKind::IsAStr                    => ErrorKind::IsAStr,
      ErrorKind::TakeWhile1Str             => ErrorKind::TakeWhile1Str,
      ErrorKind::NonEmpty                  => ErrorKind::NonEmpty,
      ErrorKind::ManyMN                    => ErrorKind::ManyMN,
      ErrorKind::TakeUntilAndConsumeStr    => ErrorKind::TakeUntilAndConsumeStr,
      ErrorKind::HexDigit                  => ErrorKind::HexDigit,
      ErrorKind::TakeUntilStr              => ErrorKind::TakeUntilStr,
      ErrorKind::OctDigit                  => ErrorKind::OctDigit,
      ErrorKind::Many0                     => ErrorKind::Many0,
      ErrorKind::Not                       => ErrorKind::Not,
      ErrorKind::Permutation               => ErrorKind::Permutation,
      ErrorKind::ManyTill                  => ErrorKind::ManyTill,
      ErrorKind::Verify                    => ErrorKind::Verify,
      ErrorKind::TakeTill1                 => ErrorKind::TakeTill1,
      ErrorKind::TakeUntilAndConsume1      => ErrorKind::TakeUntilAndConsume1,
    }
  }
}

#[cfg(test)]
mod tests {
  use super::*;

  #[test]
  fn test_offset_u8() {
    let s = b"abcd123";
    let a = &s[..];
    let b = &a[2..];
    let c = &a[..4];
    let d = &a[3..5];
    assert_eq!(a.offset(b), 2);
    assert_eq!(a.offset(c), 0);
    assert_eq!(a.offset(d), 3);
  }

  #[test]
  fn test_offset_str() {
    let s = "abcřèÂßÇd123";
    let a = &s[..];
    let b = &a[7..];
    let c = &a[..5];
    let d = &a[5..9];
    assert_eq!(a.offset(b), 7);
    assert_eq!(a.offset(c), 0);
    assert_eq!(a.offset(d), 5);
  }
}<|MERGE_RESOLUTION|>--- conflicted
+++ resolved
@@ -620,7 +620,6 @@
   }
 }
 
-<<<<<<< HEAD
 impl<E> ErrorKind<E> {
   #[cfg_attr(rustfmt, rustfmt_skip)]
   pub fn description(&self) -> &str {
@@ -684,82 +683,10 @@
       ErrorKind::ManyTill                  => "ManyTill",
       ErrorKind::Verify                    => "predicate verification",
       ErrorKind::TakeTill1                 => "TakeTill1",
-=======
-  impl<E> ErrorKind<E> {
-    pub fn description(&self) -> &str {
-      match *self {
-        ErrorKind::Custom(_)                 => "Custom error",
-        ErrorKind::Tag                       => "Tag",
-        ErrorKind::MapRes                    => "Map on Result",
-        ErrorKind::MapOpt                    => "Map on Option",
-        ErrorKind::Alt                       => "Alternative",
-        ErrorKind::IsNot                     => "IsNot",
-        ErrorKind::IsA                       => "IsA",
-        ErrorKind::SeparatedList             => "Separated list",
-        ErrorKind::SeparatedNonEmptyList     => "Separated non empty list",
-        ErrorKind::Many0                     => "Many0",
-        ErrorKind::Many1                     => "Many1",
-        ErrorKind::Count                     => "Count",
-        ErrorKind::TakeUntilAndConsume       => "Take until and consume",
-        ErrorKind::TakeUntil                 => "Take until",
-        ErrorKind::TakeUntilEitherAndConsume => "Take until either and consume",
-        ErrorKind::TakeUntilEither           => "Take until either",
-        ErrorKind::LengthValue               => "Length followed by value",
-        ErrorKind::TagClosure                => "Tag closure",
-        ErrorKind::Alpha                     => "Alphabetic",
-        ErrorKind::Digit                     => "Digit",
-        ErrorKind::AlphaNumeric              => "AlphaNumeric",
-        ErrorKind::Space                     => "Space",
-        ErrorKind::MultiSpace                => "Multiple spaces",
-        ErrorKind::LengthValueFn             => "LengthValueFn",
-        ErrorKind::Eof                       => "End of file",
-        ErrorKind::ExprOpt                   => "Evaluate Option",
-        ErrorKind::ExprRes                   => "Evaluate Result",
-        ErrorKind::CondReduce                => "Condition reduce",
-        ErrorKind::Switch                    => "Switch",
-        ErrorKind::TagBits                   => "Tag on bitstream",
-        ErrorKind::OneOf                     => "OneOf",
-        ErrorKind::NoneOf                    => "NoneOf",
-        ErrorKind::Char                      => "Char",
-        ErrorKind::CrLf                      => "CrLf",
-        ErrorKind::RegexpMatch               => "RegexpMatch",
-        ErrorKind::RegexpMatches             => "RegexpMatches",
-        ErrorKind::RegexpFind                => "RegexpFind",
-        ErrorKind::RegexpCapture             => "RegexpCapture",
-        ErrorKind::RegexpCaptures            => "RegexpCaptures",
-        ErrorKind::TakeWhile1                => "TakeWhile1",
-        ErrorKind::Complete                  => "Complete",
-        ErrorKind::Fix                       => "Fix",
-        ErrorKind::Escaped                   => "Escaped",
-        ErrorKind::EscapedTransform          => "EscapedTransform",
-        ErrorKind::TagStr                    => "Tag on strings",
-        ErrorKind::IsNotStr                  => "IsNot on strings",
-        ErrorKind::IsAStr                    => "IsA on strings",
-        ErrorKind::TakeWhile1Str             => "TakeWhile1 on strings",
-        ErrorKind::NonEmpty                  => "NonEmpty",
-        ErrorKind::ManyMN                    => "Many(m, n)",
-        ErrorKind::TakeUntilAndConsumeStr    => "Take until and consume on strings",
-        ErrorKind::HexDigit                  => "Hexadecimal Digit",
-        ErrorKind::TakeUntilStr              => "Take until on strings",
-        ErrorKind::OctDigit                  => "Octal digit",
-        ErrorKind::Not                       => "Negation",
-        ErrorKind::Permutation               => "Permutation",
-        ErrorKind::ManyTill                  => "ManyTill",
-        ErrorKind::Verify                    => "predicate verification",
-        ErrorKind::TakeTill1                 => "TakeTill1",
-        ErrorKind::TakeUntilAndConsume1      => "Take at least 1 until and consume",
-      }
-
-    }
-    /// Convert Err into an ErrorKind.
-    ///
-    /// This allows application code to use ErrorKind and stay independent from the `verbose-errors` features activation.
-    pub fn into_error_kind(self) -> ErrorKind<E> {
-      self
->>>>>>> fa075072
-    }
-
-  }
+      ErrorKind::TakeUntilAndConsume1      => "Take at least 1 until and consume",
+    }
+  }
+
   /// Convert Err into an ErrorKind.
   ///
   /// This allows application code to use ErrorKind and stay independent from the `verbose-errors` features activation.
